--- conflicted
+++ resolved
@@ -291,12 +291,8 @@
 
 The squaring of Chebyshev approximations discussed in \refsec{sec:preservnonneg} allows us to express $\mtx{B}(t)^2 = \underline{g}_{\sigma}^{(m)}(t \mtx{I}_n - \mtx{A})^2 = \sum_{l=0}^{2m} \underline{\nu}_l(t) T_l(\mtx{A})$, where the coefficients $\underline{\nu}_l(t)$ can be cheaply computed from $\underline{\mu}_l(t)$ using~\refalg{alg:chebyshev-squaring}. Hence, if we precompute
 $\mtx{\Omega}^{\top} T_l(\mtx{A}) \mtx{\Omega}$
-<<<<<<< HEAD
-also for $l=m+1, \dots, 2m$, this allows us to evaluate $\mtx{K}_2(t)$ cheaply, in an analogous way to $\mtx{K}_1(t)$. Alternatively, \cite{lin-2017-randomized-estimation} proposes to instead approximate the squared smoothing kernel $g_{\sigma}^2$ in a separate "auxiliary" Chebyshev series truncated after term $2m$. While this direct approximation of $g_{\sigma}^2$ might be more accurate than our squaring approach, it is \emph{inconsistent} in the sense that numerically computing the truncated Chebyshev series of $g_{\sigma}^2$ gives --- in general --- not the same result as squaring the truncated Chebyshev series of $g_{\sigma}$. We have observed that meticulously ensuring consistency between the approximations of $g_{\sigma}$ and $g_{\sigma}^2$ makes a visible difference in terms of accuracy (cf. \reffig{fig:interpolation-issue}). This consistency will also allow us to derive bounds for the estimator \refequ{equ:chebyshev-nystrom-formula}.
-=======
 also for $l=m+1, \dots, 2m$, this allows us to evaluate $\mtx{K}_2(t)$ cheaply, in an analogous way to $\mtx{K}_1(t)$. Alternatively, \cite{lin-2017-randomized-estimation} proposes to instead approximate the squared smoothing kernel $g_{\sigma}^2$ in a separate ``auxiliary" Chebyshev series truncated after term $2m$. While this direct approximation of $g_{\sigma}^2$ might be more accurate than our squaring approach, it is \emph{inconsistent} in the sense that numerically computing the truncated Chebyshev series of $g_{\sigma}^2$ gives --- in general --- not the same result as squaring the truncated Chebyshev series of $g_{\sigma}$. We have observed that meticulously ensuring consistency between the approximations of $g_{\sigma}$ and $g_{\sigma}^2$ makes a visible difference in terms of accuracy (cf. \reffig{fig:interpolation-issue}). This consistency will also allow us to derive bounds for the estimator \refequ{equ:chebyshev-nystrom-formula}.
 
->>>>>>> f4727496
 \begin{figure}[ht]
     \centering
     \input{plots/interpolation.pgf}
@@ -435,13 +431,8 @@
 \begin{equation*}
     \sigma_i(t) = g_{\sigma}(t - \lambda_{(i)}) = \frac{1}{\sigma\sqrt{2 \pi}} \exp\Big( -\frac{(t - \lambda_{(i)})^2}{2 \sigma^2} \Big),  
     \label{equ:gaussian-kernel-eigenvalues}
-<<<<<<< HEAD
 \end{equation*}
-where $\lambda_{(1)}, \dots, \lambda_{(n)}$ denote the eigenvalues of $\mtx{A}$ sorted by increasing distance from $t$, such that $\sigma_1(t) \geq \dots \geq \sigma_n(t) \ge 0$. A distant eigenvalue $\lambda_{(i)}$ results in an exponentially small singular value $\sigma_i(t)$. In particular, for a small value of $\sigma$, all singular values corresponding to eigenvalues outside a certain window $[t - d, t + d]$ are negligibly small; see \reffig{fig:numerical-rank}.
-=======
-\end{equation}
-where $\lambda_{(1)}, \dots, \lambda_{(n)}$ denote the eigenvalues of $\mtx{A}$ sorted by increasing distance from $t$, such that $\sigma_1(t) \geq \dots \geq \sigma_n(t) \ge 0$. An eigenvalue $\lambda_{(i)}$ \textcolor{blue}{distant from $t$} results in an exponentially small singular value $\sigma_i(t)$. In particular, for a small value of $\sigma$, all singular values corresponding to eigenvalues outside a certain window $[t - d, t + d]$ are negligibly small; see \reffig{fig:numerical-rank}).
->>>>>>> f4727496
+where $\lambda_{(1)}, \dots, \lambda_{(n)}$ denote the eigenvalues of $\mtx{A}$ sorted by increasing distance from $t$, such that $\sigma_1(t) \geq \dots \geq \sigma_n(t) \ge 0$. An eigenvalue $\lambda_{(i)}$ \textcolor{blue}{distant from $t$} results in an exponentially small singular value $\sigma_i(t)$. In particular, for a small value of $\sigma$, all singular values corresponding to eigenvalues outside a certain window $[t - d, t + d]$ are negligibly small; see \reffig{fig:numerical-rank}.
 \begin{figure}[ht]
     \centering
     \input{figures/numerical-rank.tex}
