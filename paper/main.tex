\documentclass[12pt]{article}

\usepackage{stylesheet}

\title{Randomized trace estimation for parameter-dependent matrices applied to spectral density approximation}

\begin{document}

\maketitle

%\todo{
%\begin{itemize}
%    \item Unify index notation
%    \item Double-check proofs
%    \item Add all references
%    \item Run numerical experiments 
%    \item Write introduction, abstract, and discussion
%    \item ArXiv HTML support (check if packages)
%\end{itemize}
%}

%\todo{
%    \tableofcontents
%}

\todo{

\paragraph{TODO}
\begin{itemize}
    \item Change citation style to \textbf{[1]}, \textbf{[2]}, \dots
    \item Re-run numerical experiments with simplified and improved implementation (test pinvh against lstsq)
\end{itemize}
}

\begin{abstract}
    \todo{Write abstract.}
\end{abstract}

\section{Introduction}
\label{sec:introduction}

In numerous problems across physics, chemistry, engineering, and data science, how the eigenvalues of certain matrices are distributed can be indicative of what properties a system has: In electronic structure calculations eigenvalues represent the energy levels which electrons occupy \cite{lin-2017-randomized-estimation, drabold-1993-maximum-entropy, ducastelle-1970-moments-developments, haydock-1972-electronic-structure}, in neural network optimization they are indicative of the topology of the loss landscape \cite{yao-2020-pyhessian-neural, ghorbani-2019-investigation-neural}, and in graph processing they can uncover hidden graph motifs \cite{huang-2021-density-states}. The distribution of the eigenvalues $\lambda_1, \dots, \lambda_n \in \mathbb{R}$ of a symmetric matrix $\mtx{A} \in \mathbb{R}^{n \times n}$ can be represented by the spectral density $\phi(t) = n^{-1} \sum_{i=1}^{n} \delta(t - \lambda_i)$. Clearly, assembling this expression amounts to computing all eigenvalues of the matrix; an operation which is often prohibitively expensive. Therefore, many techniques have been proposed for approximating $\phi$. For example, by matching its moments with a discrete density function \cite{cohen-steiner-2018-approximating-spectrum, braverman-2022-sublinear-time}, by deriving a quadrature rule with the Lanczos procedure \cite{lin-2016-approximating-spectral, chen-2021-analysis-stochastic}, or by explicit polynomial expansion \cite{weisse-2006-kernel-polynomial, lin-2016-approximating-spectral}. Further, because $\delta$ is hard to approximate and in many applications, a rough estimate of the spectral density is already acceptable, a standard approach is to instead approximate the smooth spectral density
\begin{equation}
    \phi_{\sigma}(t) = \frac{1}{n} \sum_{i=1}^{n} g_{\sigma}(t - \lambda_i) = \frac{1}{n} \Trace(g_{\sigma}(t \mtx{I}_n - \mtx{A}))
\end{equation}
for a smoothing kernel $g_{\sigma}$, typically a Gaussian \cite{lin-2016-approximating-spectral, lin-2017-randomized-estimation} or a Lorentzian \cite{haydock-1972-electronic-structure, lin-2016-approximating-spectral}. This translates the problem to computing the trace of a continuous parameter-dependent matrix $\mtx{B}(t) \equiv g_{\sigma}(t \mtx{I}_n - \mtx{A}) \in \mathbb{R}^{n \times n}$. Directly assembling the matrix function requires diagonalizing the matrix $\mtx{A}$, which again is prohibitively expensive. Therefore, we estimate its trace implicitly by approximating products of the matrix function with vectors. For constant matrices, the most widespread methods for implicit trace estimation are the Girard-Hutchinson estimator \cite{girard-1989-fast-montecarlo, hutchinson-1990-stochastic-estimator} and the variance reduced versions thereof \cite{gambhir-2017-deflation-method, saibaba-2017-randomized-matrixfree, lin-2017-randomized-estimation, meyer-2021-hutch-optimal, persson-2022-improved-variants, epperly-2024-xtrace-making, chen-2023-krylovaware-stochastic}. Some of these estimators have already been successfully applied to parameter-dependent matrices \cite{lin-2017-randomized-estimation}, but they have not yet been analyzed. \todo{A related technique is dynamic trace estimation for sequences $\mtx{B}_1, \dots, \mtx{B}_m$ of similar matrices \cite{woodruff-2022-optimal-query, dharangutte-2021-dynamic-trace}, which achieves guarantees for the estimate $b_i$ of $\Trace(\mtx{B}_i)$ of the form $\mathbb{P}(|\Trace(\mtx{B}_i) - b_i| \geq \varepsilon) \leq \delta$ for $i=1,\dots, m$. A drawback of this type of bound is that when we aim for $\varepsilon$ accuracy for all $i=1,\dots, m$ simultaneously, the probability will grow linearly with $m$ by the union bound. Therefore, instead of discretizing $[a, b]$ with $t_1, \ldots, t_m$ and looking at the error $|\Trace(\mtx{B}(t_i)) - b(t_i)|$ for each $i$, a more natural way to quantify the error is to use $\int_{a}^{b} | \Trace(\mtx{B}(t)) - b(t) |~\mathrm{d}t$, where $b(t)$ is the trace estimate for each $t \in [a, b]$.}

\paragraph{Contribution}
We analyze three well-established randomized trace estimators when they are applied to parameter-dependent matrices. In particular, we reuse the same randomization for each value of the parameter $t$ in the estimators, which makes them scale favorably with the number of parameter evaluations. Subsequently, we propose a simple, fast, robust, and provable procedure in which these estimators are employed for approximating the smooth spectral density $\phi_{\sigma}$ of a matrix.

\paragraph{Reproducibility} This document, along with all included plots and tables, was generated from commit \href{https://github.com/FMatti/Rand-SD/tree/ca391a8}{ca391a8} at \href{https://github.com/FMatti/Rand-TRACE}{github.com/FMatti/Rand-TRACE} on 2024-02-05 at 18:44:29 UTC.

\section{Analysis of trace estimators for parameter-dependent matrices}
\label{sec:analysis}

We consider parameter-dependent matrices of the form
\begin{equation}
    \mtx{B}(t) = \begin{bmatrix}
        b_{11}(t) & b_{12}(t) & \dots & b_{1n}(t) \\
        b_{21}(t) & b_{22}(t) & \dots & b_{2n}(t) \\
        \vdots & \vdots & \ddots & \vdots \\
        b_{n1}(t) & b_{n2}(t) & \dots & b_{nn}(t) \\
    \end{bmatrix} \in \mathbb{R}^{n \times n}
\end{equation}
where $b_{ij}(t)$ are functions depending continuously on the parameter $t$ which takes values in the interval $[a,b]$. The trace of such a matrix is defined as
\begin{equation}
    \Trace(\mtx{B}(t)) = \sum_{i=1}^{n} b_{ii}(t).
    \label{equ:definition-trace}
\end{equation}
However, we assume that we only have access to products of this matrix with vectors for each $t \in [a, b]$, so this definition will not be directly useful for computing the trace.

\paragraph{Girard-Hutchinson estimator} We can estimate the trace with the Girard-Hutchinson estimator \cite{girard-1989-fast-montecarlo,hutchinson-1990-stochastic-estimator}: We take $n_{\mtx{\Psi}}$ stochastically independent standard Gaussian random vectors $\vct{\psi}_1,\dots, \vct{\psi}_{n_{\mtx{\Psi}}} \in \mathbb{R}^{n}$ to form
\begin{equation}
    \Hutch{\mtx{\Psi}}(\mtx{B}(t))
    = \frac{1}{n_{\mtx{\Psi}}} \sum_{j=1}^{n_{\mtx{\Psi}}} \vct{\psi}_j^{\top} \mtx{B}(t) \vct{\psi}_j
    = \frac{1}{n_{\mtx{\Psi}}} \Trace( \mtx{\Psi}^{\top} \mtx{B}(t) \mtx{\Psi})
    \label{equ:hutchinson-trace-estimator}
\end{equation}
where $\mtx{\Psi} = [\vct{\psi}_1 ~ \cdots ~ \vct{\psi}_{n_{\mtx{\Psi}}}] \in \mathbb{R}^{n \times n_{\mtx{\Psi}}}$. Other choices for the distribution of the random vectors are possible, for example by uniformly sampling from $\{-1, +1\}$ or from the $(n-1)$-sphere. However, our theoretical developments only hold in the Gaussian case.

\paragraph{Nyström approximation} Alternatively, the trace of a symmetric matrix whose rank is significantly lower than its size can be approximated well by using a Gaussian sketching matrix $\mtx{\Omega} \in \mathbb{R}^{n \times n_{\mtx{\Omega}}}$ to form the Nyström approximation \cite{gittens-2013-revisiting-nystrom}
\begin{equation}
    \Nystr{\mtx{\Omega}}{\mtx{B}}(t) = (\mtx{B}(t) \mtx{\Omega}) (\mtx{\Omega}^{\top} \mtx{B}(t) \mtx{\Omega})^{\dagger} (\mtx{B}(t) \mtx{\Omega})^{\top}.
    \label{equ:nystrom-approximation}
\end{equation}
Then we can estimate the trace as $\Trace(\Nystr{\mtx{\Omega}}{\mtx{B}}(t))$. Thanks to the invariance of the trace under cyclic permutation of its arguments and the symmetry of the matrix, we may rewrite this estimator as

\begin{equation}
    \Trace(\Nystr{\mtx{\Omega}}{\mtx{B}}(t)) = \Trace( (\mtx{\Omega}^{\top} \mtx{B}(t) \mtx{\Omega})^{\dagger} ( \mtx{\Omega}^{\top} \mtx{B}(t)^2 \mtx{\Omega})).
    \label{equ:nystrom-trace-estimator}
\end{equation}

\paragraph{Nyström++ estimator} Finally, \cite{lin-2017-randomized-estimation} proposes an estimator which corrects for inaccuracies in the Nyström approximation \refequ{equ:nystrom-trace-estimator} by estimating the trace of its residual using the Girard-Hutchinson estimator \refequ{equ:hutchinson-trace-estimator}
\begin{equation}
    \Nystrpp{\mtx{\Omega}}{\mtx{\Psi}}(\mtx{B}(t)) = \Trace(\Nystr{\mtx{\Omega}}{\mtx{B}}(t)) + \Hutch{\mtx{\Psi}}(\mtx{B}(t) - \Nystr{\mtx{\Omega}}{\mtx{B}}(t)).
    \label{equ:nystrompp-trace-estimator}
\end{equation}
This is the parameter-dependent analogue of the Nyström++ estimator \cite{persson-2022-improved-variants}, which is based on the Hutch++ estimator \cite{meyer-2021-hutch-optimal}. %We can interpret this estimator as an interpolation between the trace of the Nyström approximation and the Girard-Hutchinson estimator.

\subsection{Girard-Hutchinson estimator for parameter-dependent matrices}
\label{subsec:hutchinson}

We first consider the estimator \refequ{equ:hutchinson-trace-estimator}. \todo{Introduce $L^1$ norm and Frobenius norm}

\begin{theorem}{Girard-Hutchinson estimator for parameter-dependent matrices}{hutchinson}
    Let $\mtx{B}(t) \in \mathbb{R}^{n \times n}$ be symmetric and continuously depend on $t \in [a, b]$. Then for any $k \in \mathbb{N}$ and $\gamma \geq 1$ it holds with probability at least $1 - \gamma^{-2k}$
    \begin{equation}
        \int_{a}^{b} \left| \Trace(\mtx{B}(t)) - \Hutch{\mtx{\Psi}}(\mtx{B}(t)) \right| ~\mathrm{d}t < 2^4 \gamma k \frac{1}{\sqrt{n_{\mtx{\Psi}}}} \int_{a}^{b} \lVert \mtx{B}(t) \rVert _F  ~\mathrm{d}t.
    \end{equation}
    In particular, if we choose $n_{\mtx{\Psi}} = \mathcal{O}(\varepsilon^{-2} \log(\delta^{-1})^2)$, then with probability at least $1-\delta$ for $\delta \in (0, e^{- \sfrac{1}{2}})$ and any $\varepsilon > 0$ we have $\int_{a}^{b} | \Trace(\mtx{B}(t)) - \Hutch{\mtx{\Psi}}(\mtx{B}(t)) | ~\mathrm{d}t < \varepsilon \int_{a}^{b} \lVert \mtx{B}(t) \rVert _F~\mathrm{d}t$.
\end{theorem}

The idea behind the proof is to bound the higher order moments for fixed parameter values and then use Markov's inequality to transition to the continuous parameter case. We first only consider the $1$-query estimator and subsequently use a diagonal embedding trick to carry the result over to the general case.
\begin{proof} 
    We define the 1-query Girard-Hutchinson estimate 
    \begin{equation}
        r(\mtx{B}(t), \vct{\psi}) = \Trace(\mtx{B}(t)) - \vct{\psi}^{\top} \mtx{B}(t) \vct{\psi}
    \end{equation}
    for a symmetric parameter-dependent matrix $\mtx{B}(t)$ over the real numbers with the Gaussian random vector $\vct{\psi}$.

    First, we consider $r(\mtx{B}(t), \vct{\psi})$ for a fixed $t \in [a,b]$ and therefore temporarily ignore the parameter-dependence. From the proof of \cite[lemma 3]{cortinovis-2022-randomized-trace} we know that $r(\mtx{B}, \vct{\psi})$ is sub-Gamma with parameters $(v, c) = (2 \lVert \mtx{B} \rVert _F^2, 2 \lVert \mtx{B} \rVert _2)$ \todo{introduce spectral norm}. Thus, by \cite[theorem 2.3]{boucheron-2013-basic-inequalities} this implies that for every $k \in \mathbb{N}$
    \begin{align}
        \mathbb{E}\left[ r(\mtx{B}, \vct{\psi})^{2 k} \right]
        &\stackrel{\text{\cite{boucheron-2013-basic-inequalities}}}{\leq} k! \left( 16 \lVert \mtx{B} \rVert _F^2 \right)^k + (2 k)! \left( 8 \lVert \mtx{B} \rVert _2 \right)^{2 k} \notag \\
        &= k! 2^{4 k} \lVert \mtx{B} \rVert _F^{2 k} + (2 k)! 2^{6 k} \lVert \mtx{B} \rVert _2^{2 k}.
    \end{align}
    Since $\lVert \mtx{B} \rVert _2 \leq \lVert \mtx{B} \rVert _F$ and $k! 2^{4 k} + (2 k)! 2^{6 k} \leq \frac{9}{8}(2 k)! 2^{6 k}$ for any $k \in \mathbb{N}$, we can upper bound 
    \begin{equation}
        \mathbb{E}\left[ r(\mtx{B}, \vct{\psi})^{2 k} \right] \leq \frac{9}{8} (2 k)! 2^{6 k} \lVert \mtx{B} \rVert _F^{2k}.
    \end{equation}
    Stirling's approximation \cite{robbins-1955-remark-stirling} bonuds $(2 k)! < 2 \sqrt{\pi k}  e^{\sfrac{1}{24 k}} ( 2 k / e )^{2 k}$. Consequently, the moments $\mathbb{E}^{k}[\cdot] = \left(\mathbb{E}\left[ | \cdot |^{k} \right] \right)^{\sfrac{1}{k}}$ of $r(\mtx{B}, \vct{\psi})$ are limited by
    \begin{equation}
        \mathbb{E}^{2k}\left[ r(\mtx{B}, \vct{\psi}) \right]
        < \left( \frac{9}{4} \sqrt{\pi k} e^{\sfrac{1}{24 k}} \right)^{\sfrac{1}{2k}} \left( \frac{2 k}{e}\right) 2^{3} \lVert \mtx{B} \rVert _F < 2^4 k \lVert \mtx{B} \rVert _F,
        \label{equ:hutchinson-trace-onequery-fixed}
    \end{equation}
    since it can be checked that $(\frac{9}{4} \sqrt{\pi k} e^{\sfrac{1}{24 k}})^{\sfrac{1}{2k}} < e$, due to the monotonous decrease of this expression in $k \in \mathbb{N}$.

    Now we make the transition to the continuous. Minkowski's integral inequality \cite[theorem 202]{hardy-1952-inequalities} allows us to apply \refequ{equ:hutchinson-trace-onequery-fixed} in the continuous setting: 
    \begin{equation}
        \mathbb{E}^{2 k}\left[ \int_{a}^{b} |r(\mtx{B}(t), \vct{\psi})|~\mathrm{d}t  \right]
        \stackrel{\text{\cite{hardy-1952-inequalities}}}{\leq} \int_{a}^{b} \mathbb{E}^{2 k}\left[ r(\mtx{B}(t), \vct{\psi}) \right]~\mathrm{d}t
        < 2^4 k \int_{a}^{b} \lVert \mtx{B}(t) \rVert _F~\mathrm{d}t.
    \end{equation}
    Consequently, by Markov's inequality, for any $k \in \mathbb{N}$ and $\gamma \geq 1$, it holds with probability at least $1 - \gamma^{-2 k}$
    \begin{equation}
        \int_{a}^{b} |r(\mtx{B}(t), \vct{\psi})|~\mathrm{d}t < 2^4 k \gamma \int_{a}^{b} \lVert \mtx{B}(t) \rVert _F~\mathrm{d}t.
        \label{equ:hutchinson-trace-onequery-uniform}
    \end{equation}

    To extend the bound to the $n_{\mtx{\Psi}}$-query quadratic trace estimator, we use a technique from the proof of \cite[theorem 1]{cortinovis-2022-randomized-trace}. Let
    \begin{equation}
        \widetilde{\mtx{B}}(t)
        = \frac{1}{n_{\mtx{\Psi}}} \begin{pmatrix}
            \mtx{B}(t) & & \\
            & \ddots & \\
            & & \mtx{B}(t)
        \end{pmatrix}
        \quad \text{and} \quad
        \widetilde{\vct{\psi}} = \begin{pmatrix}
            \vct{\psi}_1 \\
            \vdots \\
            \vct{\psi}_{n_{\mtx{\Psi}}}
        \end{pmatrix}
    \end{equation}
    where $\vct{\psi}_1, \dots, \vct{\psi}_{n_{\mtx{\Psi}}} \in \mathbb{R}^{n}$ are independent Gaussian random vectors. Then $\lVert \widetilde{\mtx{B}}(t) \rVert _F = \lVert \mtx{B}(t) \rVert _F / \sqrt{n_{\mtx{\Psi}}}$, and
    \begin{equation}
        r(\widetilde{\mtx{B}}(t), \widetilde{\vct{\psi}}) = \Trace(\mtx{B}(t)) - \frac{1}{n_{\mtx{\Psi}}} \sum_{j=1}^{n_{\mtx{\Psi}}} \vct{\psi}_j^{\top} \mtx{B}(t) \vct{\psi}_j.
    \end{equation}
    Hence, by applying \refequ{equ:hutchinson-trace-onequery-uniform} to $r(\widetilde{\mtx{B}}(t), \widetilde{\vct{\psi}})$ we conclude that for any $k \in \mathbb{N}$ and $\gamma \geq 1$ with probability at least $1 - \gamma^{-2 k}$
    \begin{equation}
        \int_{a}^{b} \left| \Trace(\mtx{B}(t)) - \frac{1}{n_{\mtx{\Psi}}} \sum_{j=1}^{n_{\mtx{\Psi}}} \vct{\psi}_j^{\top} \mtx{B}(t) \vct{\psi}_j \right| ~ \mathrm{d}t
        < 2^4 k \gamma \frac{1}{\sqrt{n_{\mtx{\Psi}}}} \int_{a}^{b} \lVert \mtx{B}(t) \rVert _F~\mathrm{d}t.
    \end{equation}

    Setting $\delta = \gamma^{-2 k}$ and choosing $k = \lceil \log(\delta^{-1}) \rceil$, where $\lceil x \rceil$ is the ceiling function which returns the greatest integer larger than or equal to $x$, we get that for all $\delta \in (0, e^{-\sfrac{1}{2}})$
    \begin{equation}
        k \gamma = \lceil \log(\delta^{-1}) \rceil \delta^{-\sfrac{1}{2\lceil \log(\delta^{-1}) \rceil}}
        = \lceil \log(\delta^{-1}) \rceil e^{\sfrac{1}{2}\frac{\log(\delta^{-1})}{\lceil \log(\delta^{-1}) \rceil}}
        \leq 2 \log(\delta^{-1}) e^{\sfrac{1}{2}},
    \end{equation}
    from which follows the second part of the theorem.
    %Consequently, with probability $1 - \delta$ we have
    %\begin{equation}
    %    \int_{a}^{b} \left| \frac{1}{n_{\mtx{\Psi}}} \sum_{i=1}^{n_{\mtx{\Psi}}} \vct{\psi}_i^{\top} \mtx{B}(t) \vct{\psi}_i - \Trace(\mtx{B}(t)) \right| ~ \mathrm{d}t \leq 32 e^{\sfrac{1}{2}} \frac{\log(\delta^{-1})}{\sqrt{n_{\mtx{\Psi}}}} \int_{a}^{b} \lVert \mtx{B}(t) \rVert _F~\mathrm{d}t
    %\end{equation}
\end{proof}

\begin{remark}
    If additionally $\mtx{B}(t)$ is nonzero and symmetric positive semi-definite for all $t \in [a, b]$, then it follows from the proof of \refthm{thm:hutchinson} that with probability at least $1 - \delta$
    \begin{equation}
        \int_{a}^{b} \frac{| \Trace(\mtx{B}(t)) - \Hutch{\mtx{\Psi}}(\mtx{B}(t)) |}{\Trace(\mtx{B}(t))} ~\mathrm{d}t < \varepsilon,
    \end{equation}
    if $n_{\mtx{\Psi}} \geq 2^{10} \varepsilon^{-2} \log(\delta^{-1})^2 (\int_{a}^{b} \mu(t)^{\sfrac{1}{2}}~\mathrm{d}t)^2$ with $\mu(t) = \lVert \mtx{B}(t) \rVert _2 / \Trace(\mtx{B}(t))$. Compared to the constant matrix equivalent \cite[remark 2]{cortinovis-2022-randomized-trace} we mainly observe a larger constant and an additional factor of $\log(\delta^{-1})$.
\end{remark}

<<<<<<< HEAD
The Girard-Hutchinson estimator distinguishes itself for its simplicity and provability for all symmetric matrices. However, the $n_{\mtx{\Psi}} = \mathcal{O}(\varepsilon^{-2})$ requirement implies that if we aim to increase the accuracy of the estimate by one digit, we would need to increase the number of queries by a factor of $100$. The next two estimators improve on this by exploiting the structure of $\mtx{A}(t)$.
=======
The Girard-Hutchinson estimator distinguishes itself for its simplicity and provability for all symmetric matrices. However, the $n_{\mtx{\Psi}} = \mathcal{O}(\varepsilon^{-2})$ requirement implies that if we aim to increase the accuracy of the estimate by one digit, we would need to increase the number of queries by a factor of $100$. The next two estimators improve on this by exploiting the structure of $\mtx{B}(t)$.
>>>>>>> fa6d036a

\subsection{Nyström approximation for parameter-dependent matrices}
\label{subsec:nystrom}

Next we consider \refequ{equ:nystrom-trace-estimator}. \todo{Motivate Nyström approximation if matrix is low-rank.}

\begin{theorem}{Nyström estimator for parameter-dependent matrices}{nystrom}
    Suppose $\mtx{B}(t) \in \mathbb{R}^{n \times n}$ is continuous and positive semi-definite in $t \in [a, b]$. Let $n_{\mtx{\Omega}} \geq 6, n_{\mtx{\Omega}} - 4 \geq r \geq 2$ be two integers. Then for all $\gamma \geq 1$ with probability at least $1 - \gamma^{-(n_{\mtx{\Omega}} - r)}$
    \begin{equation}
        \int_{a}^{b} \left| \Trace(\mtx{B}(t)) - \Trace(\Nystr{\mtx{\Omega}}{\mtx{B}}(t)) \right| ~\mathrm{d}t
        \leq \gamma^2 (1 + r) \int_{a}^{b} \sum_{i = r+1}^{n} \sigma_i(\mtx{B}(t)) ~\mathrm{d}t.
    \end{equation}
\end{theorem}

\begin{proof}
    Since $f$ is non-negative, $\mtx{B}(t)$ is positive semi-definite for all $t$. By \cite[lemma 2.1]{frangella-2023-randomized-nystrom}, $\mtx{B}(t) - \Nystr{\mtx{\Omega}}{\mtx{B}}(t)$ is also positive semi-definite for all $t$. Therefore, for fixed $t \in [a, b]$
    \begin{equation}
        \left| \Trace(\mtx{B}(t)) - \Trace(\Nystr{\mtx{\Omega}}{\mtx{B}}(t)) \right|
        = \left| \Trace(\mtx{B}(t) - \Nystr{\mtx{\Omega}}{\mtx{B}}(t)) \right|
        = \lVert \mtx{B}(t) - \Nystr{\mtx{\Omega}}{\mtx{B}}(t) \rVert _{\ast},
    \end{equation}
    \todo{introduce nuclear norm}.  From the proof of \cite[corollary 8.2]{tropp-2023-randomized-algorithms} it follows that
    \begin{equation}
        %\lVert f(\mtx{A}, t) - \widehat{f}(\mtx{A}, t) \rVert _{\ast} = \lVert (\mtx{I}_n - \mtx{\Pi}_{f(\mtx{A}, t)^{\sfrac{1}{2}} \mtx{\Omega}}) f(\mtx{A}, t)^{\sfrac{1}{2}} \rVert _2^2 \leq \lVert (\mtx{I}_n - \mtx{\Pi}_{f(\mtx{A}, t)^{\sfrac{1}{2}} \mtx{\Omega}}) f(\mtx{A}, t)^{\sfrac{1}{2}} \rVert _F^2
        \lVert \mtx{B}(t) - \Nystr{\mtx{\Omega}}{\mtx{B}}(t) \rVert _{\ast} = \lVert (\mtx{I}_n - \mtx{\Pi}_{\mtx{B}(t)^{\sfrac{1}{2}} \mtx{\Omega}}) \mtx{B}(t)^{\sfrac{1}{2}} \rVert _F^2.
    \end{equation}
    Hence, by \cite[theorem 9]{kressner-2023-randomized-lowrank}, with $n_{\mtx{\Omega}} = p + r$, the result follows by noting $\sigma_i(\mtx{B}(t)^{\sfrac{1}{2}})^{2} = \sigma_i(\mtx{B}(t))$.
\end{proof}

\subsection{Nyström++ estimator for parameter-dependent matrices}
\label{subsec:nystrom-pp}

\todo{Motivate and explain proof technique (to mimic Hutch++)}

For the coming pages, we employ the following notation. Let
\begin{equation}
    \mtx{B}(t) 
    = \mtx{U}(t) \mtx{\Lambda}(t) \mtx{U}(t)^{\top} 
\end{equation}
be the eigenvalue decomposition of $\mtx{B}(t)$ at a fixed $t$, i.e. $\mtx{\Lambda}(t) = \operatorname{diag}(\lambda_1(t), \dots, \lambda_n(t))$ and $\mtx{U}(t)^{\top} \mtx{U}(t) = \mtx{I}_n$. We define the matrix partitions
\begin{equation}
    \rule[\dimexpr-2ex-\ht\strutbox]{0pt}{\dimexpr2ex+4ex+\baselineskip}
    \mtx{U}(t) = \begin{bmatrix}
        \smash{\underbrace{\mtx{U}_1(t)}_{n \times k}} & \smash{\underbrace{\mtx{U}_2(t)}_{n \times (n-k)}}
    \end{bmatrix}
    \quad \text{and} \quad
    \mtx{\Lambda}(t) =
    \begin{bmatrix}
        \smash{\overbrace{\mtx{\Lambda}_1(t)}^{k \times k}} & \\ & \smash{\underbrace{\mtx{\Lambda}_2(t)}_{(n-k) \times (n-k)}}
    \end{bmatrix}
\end{equation}
and let $\mtx{\Omega}_1(t) = \mtx{U}_1(t)^{\top} \mtx{\Omega} \in \mathbb{R}^{k \times 2k}$ and $\mtx{\Omega}_2(t) = \mtx{U}_2(t)^{\top} \mtx{\Omega} \in \mathbb{R}^{(n - k) \times 2k}$ with $\mtx{\Omega} \in \mathbb{R}^{n \times 2k}$.

\begin{lemma}{Moments of tail bound}{ose}
    \todo{A matrix $\mtx{A} \in \mathbb{R}^{l \times l}$ and }independent standard Gaussian random matrices $\mtx{\Omega}_1 \in \mathbb{R}^{k \times 2k}, \mtx{\Omega}_2 \in \mathbb{R}^{l \times 2k}$ satisfy for all $k \in \mathbb{N}$ and a universal constant $c > 0$
    \begin{equation}
        \mathbb{E}^{k}\left[ \lVert \mtx{A} \mtx{\Omega}_2 \mtx{\Omega}_1^{\dagger} \rVert _2 \right] \leq c \lVert \mtx{A} \rVert _2 .
    \end{equation}
\end{lemma}

\begin{proof}
    We first use the submultiplicativity of the spectral norm and the stochastic independendence of the random matrices
    \begin{equation}
        \mathbb{E}^{k}\left[ \lVert \mtx{A} \mtx{\Omega}_2 \mtx{\Omega}_1^{\dagger} \rVert _2 \right]
        \leq \mathbb{E}^{k}\left[ \lVert \mtx{A} \rVert _2 \lVert \mtx{\Omega}_2 \rVert _2 \lVert \mtx{\Omega}_1^{\dagger} \rVert _2 \right]
        = \lVert \mtx{A} \rVert _2 \mathbb{E}^{k}\left[ \lVert \mtx{\Omega}_2 \rVert _2 \right] \mathbb{E}^{k}\left[  \lVert \mtx{\Omega}_1^{\dagger} \rVert _2 \right].
        \label{equ:OSE-moment-bound-initial-new}
    \end{equation}

    To bound the moments of $\lVert \mtx{\Omega}_2 \rVert _2$ we define $\widetilde{\mtx{\Omega}}_2 = \mtx{\Omega}_2^{\top} / \sqrt{2k}$ and rewrite
    \begin{align}
        &\mathbb{E}^{k}\left[ \lVert \mtx{\Omega}_2 \rVert _2 \right] \notag \\
        &= \sqrt{2k} \cdot \mathbb{E}^{k}\left[ \lVert \widetilde{\mtx{\Omega}}_2^{\top} \rVert _2 \right] && \text{(definition of $\widetilde{\mtx{\Omega}}_2$)} \notag \\
        &= \sqrt{2k} \cdot \sqrt{ \mathbb{E}^{\sfrac{k}{2}}\left[ \lVert \widetilde{\mtx{\Omega}}_2^{\top} \widetilde{\mtx{\Omega}}_2 \rVert _2 \right] } && \text{($\lVert \mtx{B} \rVert _2 = \lVert \mtx{B}^{\top} \mtx{B} \rVert _2^{\sfrac{1}{2}} $ )} \notag \\
        &\leq \sqrt{2k} \cdot \sqrt{ \mathbb{E}^{\sfrac{k}{2}}\left[ \lVert \widetilde{\mtx{\Omega}}_2^{\top} \widetilde{\mtx{\Omega}}_2 - \mtx{I}_l \rVert _2 \right] + \mathbb{E}^{\sfrac{k}{2}}\left[ \lVert \mtx{I}_l \rVert _2 \right]} && \text{(triangle inequality)} \notag \\
        &\leq \sqrt{2k} \cdot \sqrt{ \mathbb{E}^{\sfrac{k}{2}}\left[ \lVert \widetilde{\mtx{\Omega}}_2^{\top} \widetilde{\mtx{\Omega}}_2 - \mtx{I}_l \rVert _2 \right]} + \sqrt{2k} &&
         \text{($\sqrt{a+b} \leq \sqrt{a} + \sqrt{b}$, $\lVert \mtx{I}_l \rVert _2 = 1$)}
    \end{align}
    By \cite[section 2.2]{nelson-2017-sketching-algorithms} $\widetilde{\mtx{\Omega}}_2 \in \mathbb{R}^{2k \times l}$ satisfies the $(c_1 \sqrt{q/2k}, e^{-q}, q)$-JL moment property for any $q > 0$ and a universal constant $c_1 > 0$. Hence, by \cite[lemma 4]{cohen-2016-optimal-approximate} it satisfies the $(2 c_1 \sqrt{q/2k}, 9^d e^{-q}, d, q)$-OSE moment property for any $d \in \mathbb{N}$. For convenience, we choose $d=2k$ and $q=k/2$, such that $\widetilde{\mtx{\Omega}}_2$ has $(c_1, (3^4 e^{-\sfrac{1}{2}})^k, 2k, k/2)$-OSE moment property, i.e. \cite[definition 3]{cohen-2016-optimal-approximate}
    \begin{equation}
        \mathbb{E}^{\sfrac{k}{2}} \left[ \lVert \widetilde{\mtx{\Omega}}_2 \widetilde{\mtx{\Omega}}_2^{\top} - \mtx{I}_l \rVert _2 \right] \leq c_1 (3^4 e^{-\sfrac{1}{2}})^2 = c_1 3^8 e^{-1}.
        %\mathbb{E}^{\sfrac{k}{2}}\left[ \lVert (\widetilde{\mtx{\Omega}}_2 \mtx{A} )^{\top} (\widetilde{\mtx{\Omega}}_2 \mtx{A}) - \mtx{A}^{\top} \mtx{A} \rVert _2\right] \leq c_1 c_2^2 3^8e^{-1} \left( \lVert \mtx{A} \rVert _2^2 + \frac{\lVert \mtx{A} \rVert _F^2}{k} \right).
    \end{equation}
    Inserting this bound into the above inequality we get
    \begin{equation}
        \mathbb{E}^{k}\left[ \lVert \mtx{\Omega}_2 \rVert _2 \right]
        \leq \sqrt{2k} \cdot (3^4 \sqrt{c_1 e^{-1}} + 1).
        \label{equ:OSE-moment-bound-first}
    \end{equation}

    The moments of $\lVert \mtx{\Omega}_1^{\dagger} \rVert _2$ can be bound with help of the proof of \cite[lemma B.3]{tropp-2023-randomized-algorithms}
    \begin{equation}
        \mathbb{E}\left[ \lVert \mtx{\Omega}_1^{\dagger} \rVert _2^{k} \right]
        = \mathbb{E}\left[ \lVert ( \mtx{\Omega}_1 \mtx{\Omega}_1^{\top} )^{-1} \rVert _2^{\sfrac{k}{2}} \right]
        \leq \left( k + 1 \right) \left( \frac{1}{(k + 1)!}\right)^{\sfrac{k}{k + 1}} \left( \frac{3 k}{2}\right)^{\sfrac{k}{2}}.
    \end{equation}
    With the Taylor series expansion of the exponential function it can be shown that $e^n \geq 1 + n$ and $e^n \geq \frac{n^n}{n!}$ for all $n \in \mathbb{N}$, from which $(n + 1)^{\sfrac{1}{n}} \leq e$ and $\left( \frac{1}{n!} \right)^{\sfrac{1}{n}} \leq \frac{e}{n}$ follow respectively. Hence,
    \begin{equation}
        \mathbb{E}^{k}\left[ \lVert \mtx{\Omega}_1^{\dagger} \rVert _2 \right]
        \leq \frac{e^2}{k + 1}\sqrt{ \frac{3k}{2} }
        \leq e^2 \sqrt{\frac{3}{2k}}.
        \label{equ:OSE-moment-bound-second}
    \end{equation}

    Putting \refequ{equ:OSE-moment-bound-first} and  \refequ{equ:OSE-moment-bound-second} together, we get
    \begin{equation}
        \mathbb{E}^{k}\left[ \lVert \mtx{A} \mtx{\Omega}_2 \mtx{\Omega}_1^{\dagger} \rVert _2 \right]
        \leq \underbrace{e^2\sqrt{3} (3^4 \sqrt{c_1 e^{-1}} + 1)}_{\equiv c} \lVert \mtx{A} \rVert _2.
    \end{equation}

\end{proof}

\begin{lemma}{Nyström approximation for parameter-dependent matrices}{nystrom}
    Let $\mtx{B}(t) \in \mathbb{R}^{n \times n}$ be symmetric positive semi-definite and continuously depend on $t \in [a, b]$. Then its Nyström approximation $\Nystr{\mtx{\Omega}}{\mtx{B}}(t)$ with Gaussian random matrix $\mtx{\Omega} \in \mathbb{R}^{n \times n_{\mtx{\Omega}}}$ for \emph{even} $n_{\mtx{\Omega}} \in \mathbb{N}$ and $\gamma \geq 1$ verifies with probability at least $1 - \gamma^{-\sfrac{n_{\mtx{\Omega}}}{4}}$
    \begin{equation}
        \int_{a}^{b} \lVert \mtx{B}(t) - \Nystr{\mtx{\Omega}}{\mtx{B}}(t) \rVert _F~\mathrm{d}t \leq \gamma \sqrt{2} \cdot \frac{1 + c}{\sqrt{n_{\mtx{\Omega}}}} \int_{a}^{b} \Trace(\mtx{B}(t))~\mathrm{d}t.
    \end{equation}
    for a universal constant $c > 0$. In particular, if we choose $n_{\mtx{\Omega}} = \mathcal{O}(\varepsilon^{-2} \log(\delta^{-1})), n_{\mtx{\Omega}} \geq 2$, then with probability at least $1-\delta$ for $\delta \in (0, e^{-e^{4 \varepsilon^2}})$ and $\varepsilon > 0$ we have $\int_{a}^{b} \lVert \mtx{B}(t) - \Nystr{\mtx{\Omega}}{\mtx{B}}(t) \rVert _F~\mathrm{d}t \leq \varepsilon \int_{a}^{b} \Trace(\mtx{B}(t))~\mathrm{d}t$.
\end{lemma}

%\todo{Proof idea: structural bound, then higher order moment bound to apply Markov's inequality.}

\begin{proof}
    We let $n_{\mtx{\Omega}} = 2k$ for some $k \in \mathbb{N}$, i.e. $\mtx{\Omega} \in \mathbb{R}^{n \times 2k}$. After temporarily omitting the parameter dependence, we can apply \cite[theorem B.1]{persson-2023-randomized-lowrank} with $f(x) = x$ to bound the integrand with% \todo{maybe explain where $\mtx{\Omega}_i$ come from...}
    \begin{equation}
        \lVert \mtx{B} - \Nystr{\mtx{\Omega}}{\mtx{B}} \rVert _F 
        \leq  \lVert \mtx{\Lambda}_2 \rVert _F + \lVert (\mtx{\Lambda}_2^{\sfrac{1}{2}} \mtx{\Omega}_2 \mtx{\Omega}_1^{\dagger} )^2 \rVert _F.
        \label{equ:nystrom-proof-persson-bonud}
    \end{equation}
    
    As in the proof of \cite[lemma 3]{meyer-2021-hutch-optimal}, the first term can be bonud with
    \begin{equation}
        \lVert \mtx{\Lambda}_2 \rVert _F
        = \sqrt{\sum_{i=k+1}^{n} \lambda_i^2}
        \leq \sqrt{ \lambda_{k+1} \sum_{i=k+1}^{n} \lambda_i}
        \leq \sqrt{ \frac{\Trace(\mtx{B})}{k} \Trace(\mtx{B})}
        \leq \frac{1}{\sqrt{k}} \Trace(\mtx{B}).
        \label{equ:nystrom-proof-frobenius-trace}
    \end{equation}

    The second term is first processed with standard matrix-norm inequalities:
    \begin{equation}
        \lVert (\mtx{\Lambda}_2^{\sfrac{1}{2}} \mtx{\Omega}_2 \mtx{\Omega}_1^{\dagger} )^2 \rVert _F 
        \leq \lVert \mtx{\Lambda}_2^{\sfrac{1}{2}} \mtx{\Omega}_2 \mtx{\Omega}_1^{\dagger} \rVert _2 \lVert \mtx{\Lambda}_2^{\sfrac{1}{2}} \mtx{\Omega}_2 \mtx{\Omega}_1^{\dagger} \rVert _F
        \leq \sqrt{k} \lVert \mtx{\Lambda}_2^{\sfrac{1}{2}} \mtx{\Omega}_2 \mtx{\Omega}_1^{\dagger} \rVert _2^2.
        \label{equ:nystrom-proof-processed-tail}
    \end{equation}
    Its higher order moments are therefore bounded by
    \begin{align}
        \mathbb{E}^{\sfrac{k}{2}}\left[ \lVert (\mtx{\Lambda}_2^{\sfrac{1}{2}} \mtx{\Omega}_2 \mtx{\Omega}_1^{\dagger} )^2 \rVert _F \right]
        &\leq \sqrt{k} \cdot \mathbb{E}^{\sfrac{k}{2}}\left[ \lVert \mtx{\Lambda}_2^{\sfrac{1}{2}} \mtx{\Omega}_2 \mtx{\Omega}_1^{\dagger} \rVert _2^2 \right] && \text{(using \refequ{equ:nystrom-proof-processed-tail})} \notag \\
        &= \sqrt{k} \cdot \mathbb{E}^{k}\left[ \lVert \mtx{\Lambda}_2^{\sfrac{1}{2}} \mtx{\Omega}_2 \mtx{\Omega}_1^{\dagger} \rVert _2 \right]^2 && \text{(by definition of $\mathbb{E}^{k}$)} \notag \\
        &\leq \sqrt{k} c \cdot \lVert \mtx{\Lambda}_2^{\sfrac{1}{2}} \rVert _2^2 && \text{(\reflem{lem:ose} with $\mtx{A}=\mtx{\Lambda}_2^{\sfrac{1}{2}}$)} \notag \\
        &= \sqrt{k} c \cdot \lambda_{k+1} && \text{(from the definition of $\lVert \cdot \rVert _2$)} \notag \\
        &\leq \frac{c}{\sqrt{k}} \Trace(\mtx{B}) && \text{($\lambda_{k+1} \leq \Trace(\mtx{B})/k$)}
        \label{equ:nystrom-proof-tail-bound}
    \end{align}
    Thus, using the triangle inequality for $\mathbb{E}^{\sfrac{k}{2}}$ and inserting \refequ{equ:nystrom-proof-tail-bound} along with \refequ{equ:nystrom-proof-frobenius-trace} in \refequ{equ:nystrom-proof-persson-bonud} we obtain
    \begin{equation}
        \mathbb{E}^{\sfrac{k}{2}} \left[\lVert \mtx{B} - \Nystr{\mtx{\Omega}}{\mtx{B}} \rVert _F \right]
        \leq \frac{1 + c}{\sqrt{k}} \Trace(\mtx{B})
    \end{equation}

    We use Minkowski's integral inequality \cite[theorem 202]{hardy-1952-inequalities} to get
    \begin{equation}
        \mathbb{E}^{\sfrac{k}{2}}\left[ \int_{a}^{b} \lVert \mtx{B}(t) - \Nystr{\mtx{\Omega}}{\mtx{B}}(t) \rVert _F~\mathrm{d}t \right] 
        \stackrel{\text{\cite{hardy-1952-inequalities}}}{\leq} \int_{a}^{b} \mathbb{E}^{\sfrac{k}{2}} \left[\lVert \mtx{B} - \Nystr{\mtx{\Omega}}{\mtx{B}} \rVert _F \right] ~\mathrm{d}t% \notag \\
        %&\leq \mathbb{E}^{\sfrac{k}{2}} \left[ \frac{1}{\sqrt{k}} \int_{a}^{b} \Trace(\mtx{B}(t)) + \sqrt{k} \lVert \mtx{\Lambda}_2(t)^{\sfrac{1}{2}} \mtx{\Omega}_2(t) \mtx{\Omega}_1(t)^{\dagger} \rVert _2^2~\mathrm{d}t  \right] && \text{(\refequ{xy})} \notag \\
        %&\leq \frac{1}{\sqrt{k}} \int_{a}^{b} \Trace(\mtx{B}(t))~\mathrm{d}t + \mathbb{E}^{\sfrac{k}{2}} \left[ \int_{a}^{b}  \sqrt{k} \lVert \mtx{\Lambda}_2(t)^{\sfrac{1}{2}} \mtx{\Omega}_2(t) \mtx{\Omega}_1(t)^{\dagger} \rVert _2^2~\mathrm{d}t  \right] \notag \\
        %&\leq \frac{1}{\sqrt{k}} \int_{a}^{b} \Trace(\mtx{B}(t))~\mathrm{d}t + \sqrt{k} \int_{a}^{b} \mathbb{E}^{\sfrac{k}{2}} \left[ \lVert \mtx{\Lambda}_2(t)^{\sfrac{1}{2}} \mtx{\Omega}_2(t) \mtx{\Omega}_1(t)^{\dagger} \rVert _2^2 \right]  ~\mathrm{d}t \notag \\
        \leq \frac{1 + c}{\sqrt{k}} \int_{a}^{b} \Trace(\mtx{B}(t))~\mathrm{d}t.
    \end{equation}
    From Markov's inequality follows with probability at least $1 - \gamma^{-\sfrac{k}{2}}$
    \begin{equation}
        \int_{a}^{b} \lVert \mtx{B}(t) - \Nystr{\mtx{\Omega}}{\mtx{B}}(t) \rVert _F~\mathrm{d}t \leq \gamma \frac{1 + c}{\sqrt{k}} \int_{a}^{b} \Trace(\mtx{B}(t))~\mathrm{d}t,
    \end{equation}
    from which follows the first statement by replacing $k = \frac{n_{\mtx{\Omega}}}{2}$.

    Setting $\delta = \gamma^{-\sfrac{k}{2}}$ and choosing $k = \lceil \varepsilon^{-2}\log(\delta^{-1}) \rceil$ we get
    \begin{align}
        \gamma \frac{1}{\sqrt{k}}
        &= \delta^{-\sfrac{2}{\lceil \varepsilon^{-2} \log(\delta^{-1}) \rceil}} \frac{1}{\sqrt{\lceil \varepsilon^{-2} \log(\delta^{-1}) \rceil}} && \text{(definition of $\delta$ and choice of $k$)} \notag \\
        &= e^{2\varepsilon^{2} \frac{\varepsilon^{-2}\log(\delta^{-1})}{\lceil \varepsilon^{-2} \log(\delta^{-1}) \rceil}} \frac{1}{\sqrt{\lceil \varepsilon^{-2} \log(\delta^{-1}) \rceil}} && \text{($\delta = e^{-\log(\delta^{-1})}$)} \notag \\ 
        &\leq e^{2\varepsilon^{2}} \frac{\varepsilon}{\sqrt{ \log(\delta^{-1})}} && \text{($\lceil x \rceil \geq x$ if $x \geq 0$)}
    \end{align}
    which is smaller than $\varepsilon$ if $\delta \leq e^{-e^{4 \varepsilon^2}}$from which follows the second part of the theorem.
\end{proof}

Finally, we combine the analysis of the two estimators from \refsec{subsec:hutchinson} and \refsec{subsec:nystrom} into a more efficient, general-purpose trace estimator.

\begin{theorem}{Nyström++ trace estimator for parameter-dependent matrices}{nystrom-pp}
    Let $\mtx{B}(t) \in \mathbb{R}^{n \times n}$ be symmetric positive semi-definite and continuously depend on $t \in [a, b]$. If $n_{\mtx{\Psi}} = n_{\mtx{\Omega}} = \mathcal{O}(\varepsilon^{-1} \log(2\delta^{-1})^2)$ with \emph{even} $n_{\mtx{\Omega}} \geq 2$, then for $\delta \in (0, 2^{-1} e^{-e^{4\varepsilon}})$ with probability at least $1 - \delta$
    \begin{equation}
        \int_{a}^{b} | \Trace(\mtx{B}(t)) - \Nystrpp{\mtx{\Omega}}{\mtx{\Psi}}(\mtx{B}(t)) |~\mathrm{d}t
        \leq \varepsilon \int_{a}^{b} \Trace(\mtx{B}(t))~\mathrm{d}t.
    \end{equation}
\end{theorem}

\begin{proof}
    By choosing $n_{\mtx{\Psi}} = n_{\mtx{\Omega}} = \mathcal{O}(\tilde{\varepsilon}^{-2} \log(\tilde{\delta}^{-1})^2)$ we get
    \begin{align}
        &\int_{a}^{b} | \Trace(\mtx{B}(t)) - \Nystrpp{\mtx{\Omega}}{\mtx{\Psi}}(\mtx{B}(t)) |~\mathrm{d}t \notag \\
        &= \int_{a}^{b} | \Hutch{\mtx{\Psi}}(\mtx{B}(t) - \Nystr{\mtx{\Omega}}{\mtx{B}}(t)) - \Trace(\mtx{B}(t) - \Nystr{\mtx{\Omega}}{\mtx{B}}(t)) |~\mathrm{d}t && \text{(by definition of estimators)} \notag \\
        &\leq \tilde{\varepsilon} \int_{a}^{b} \lVert \mtx{B}(t) - \Nystr{\mtx{\Omega}}{\mtx{B}}(t) \rVert _F ~\mathrm{d}t && \text{(\refthm{thm:hutchinson} w.p. $\geq 1 - \tilde{\delta}$)} \notag \\
        &\leq \tilde{\varepsilon}^2 \int_{a}^{b} \Trace(\mtx{B}(t)) ~\mathrm{d}t && \text{(\reflem{lem:nystrom} w.p. $\geq 1 - \tilde{\delta}$)} 
    \end{align}
    with probability at least $1 - 2\tilde{\delta}$. Taking $\varepsilon = \tilde{\varepsilon}^2$ and $\delta = 2 \tilde{\delta}$
\end{proof}

Comparing \refthm{thm:nystrom-pp} with its equivalent for constant matrices \cite[theorem 3.4]{persson-2022-improved-variants}, we notice that our choice of $\delta$ is more restricted and the dependence of $n_{\mtx{\Psi}}$ and $n_{\mtx{\Omega}}$ on $\delta$ is slightly worse.

% \begin{proof}
%     Combining with union bound.
%     \begin{align}
%         &\int_{a}^{b} | \Trace(\mtx{B}(t)) - \Nystrpp{\mtx{\Omega}}{\mtx{\Psi}}(\mtx{B}(t)) |~\mathrm{d}t \notag \\
%         &= \int_{a}^{b} | \Hutch{\mtx{\Psi}}(\mtx{B}(t) - \Nystr{\mtx{\Omega}}{\mtx{A}}(t)) - \Trace(\mtx{B}(t) - \Nystr{\mtx{\Omega}}{\mtx{A}}(t)) |~\mathrm{d}t && \text{(definition of estimators)} \notag \\
%         &= \todo{c} \frac{1}{\sqrt{n_{\mtx{\Psi}}}} \int_{a}^{b} \lVert \mtx{B}(t) - \Nystr{\mtx{\Omega}}{\mtx{A}}(t) \rVert _F ~\mathrm{d}t && \text{(with probability $1 - \delta$ if $n_{\mtx{\Psi}} = \mathcal{O}(\varepsilon^{-1})$)} \notag \\
%         &= \todo{c} \frac{1}{\sqrt{n_{\mtx{\Psi}} n_{\mtx{\Omega}}}} \int_{a}^{b} \Trace(\mtx{B}(t)) ~\mathrm{d}t
%     \end{align}
% \end{proof}

\section{Application to spectral density approximation}
\label{sec:application}

We consider the task of computing the spectral density of a real symmetric matrix $\mtx{A} \in \mathbb{R}^{n \times n}$ with eigenvalues $\lambda_1, \dots, \lambda_n$, which is defined as
\begin{equation}
    \phi(t) = \frac{1}{n} \sum_{i=1}^{n} \delta(t - \lambda_i),
    \label{equ:spectral-density}
\end{equation}
where $\delta$ is the Dirac delta distribution. Finding approximations to this distribution is challenging. Furthermore, in most applications the exact location of every eigenvalue is not important, but more so their approximate locations relative to each other, such as eigenvalue clusters, spectral gaps, or outliers. In the following we will introduce a smooth version of the spectral density, which is significantly easier to approximate at the cost of losing some of the finer characteristics of the spectrum.

\subsection{Smooth spectral density}
\label{subsec:spectral-density}

The smooth spectral density $\phi_{\sigma}$ is defined as
\begin{equation}
    \phi_{\sigma}(t) = \frac{1}{n} \sum_{i=1}^{n} g_{\sigma}(t - \lambda_i) = \frac{1}{n} \Trace(g_{\sigma}(t\mtx{I}_n - \mtx{A}))
    \label{equ:smooth-spectral-density}
\end{equation}
for a smoothing kernel $g_{\sigma}$ parametrized by a smoothing parameter $\sigma > 0$, which controls by how much $\phi$ is smoothed. We choose a Gaussian smoothing kernel of width $\sigma > 0$, given by
\begin{equation}
    g_{\sigma}(s) = \frac{1}{\sigma \sqrt{2\pi}} e^{-\sfrac{s^2}{2\sigma^2}}.
    \label{equ:smoothing-kernel}
\end{equation}
The task in \refequ{equ:smooth-spectral-density} is to approximate the trace of the parameter-dependent matrix $g_{\sigma}(t\mtx{I}_n - \mtx{A})$. Hence, we can apply the results derived in \refsec{sec:analysis}.

Choosing the smoothing parameter $\sigma$ results in the following trade off: Typically, larger $\sigma$ make it easier to approximate the matrix function $g_{\sigma}(t\mtx{I}_n - \mtx{A})$, whereas smaller $\sigma$ allow us to stay closer to the original spectral density \refequ{equ:spectral-density}. To see the latter, we measure the error between spectral density $\phi$ and its smoothened version $\phi_{\sigma}$ with
\begin{equation}
    \sup_{f \in \mathcal{S}} \int_{-1}^{1} f(t) (\phi(t) - \phi_{\sigma}(t))~\mathrm{d}t,
    \label{equ:error-metric}
\end{equation}
where $\mathcal{S}$ represents an appropriately chosen space of test functions. Among others, \cite{lin-2016-approximating-spectral} proposes $\mathcal{S} = \{ f: f(t) \equiv g_{\sigma}(t - \lambda), \lambda \in [\lambda_{\text{min}}, \lambda_{\text{max}}]\}$, \cite{chen-2021-analysis-stochastic} uses $\mathcal{S} = \{f : f(t) = \Theta(s - t), s \in [-1, 1] \}$ where $\Theta$ is the Heaviside step function, and \cite{braverman-2022-sublinear-time} uses $\mathcal{S} = \{f : |f(x) - f(y)| \leq |x - y| \}$ for which \refequ{equ:error-metric} is equivalent to the Wasserstein-1 distance between $\phi$ and $\phi_{\sigma}$. In this last metric, if we assume the spectrum to be somewhat uniform and $\sigma$ to be rather small, a simple calculation allows us to roughly estimate the smoothing error \refequ{equ:error-metric} to be $\sigma$. Consequently, if we can only allow an approximation to deviate by at most a factor of $\varepsilon > 0$ from the original spectral density, we should choose a smoothing parameter $\sigma \approx \varepsilon$.

\subsection{Chebyshev expansion of smoothing kernel}
\label{subsec:chebyshev-expansion}

To estimate the trace in \refequ{equ:smooth-spectral-density}, we first need to evaluate the involved matrix function $g_{\sigma}(t\mtx{I}_n - \mtx{A})$. However, doing this exactly would require us to first diagonalize $\mtx{A}$, which is often a prohibitively expensive operation. For algorithmic reasons, we seek for approximations of this matrix function in terms of affine expansions, of which the Chebyshev expansion is most suitable due to its approximation error guarantees and ease of manipulation. In every $t \in \mathbb{R}$ we expand 
\begin{equation}
    g_{\sigma}^{(m)}(t\mtx{I}_n - \mtx{A}) = \sum_{l=0}^{m} \mu_l(t) T_l(\mtx{A})
    \label{equ:matrix-expansion}
\end{equation}
in terms of a set of $m+1$ coefficients $\mu_0(t), \dots, \mu_m(t)$ which linearly combine the Chebyshev polynomials
\begin{equation}
    \begin{cases}
        T_l : [-1, 1] \to \mathbb{R} \\
        T_l(s) = \cos(l \cdot \arccos(s))
    \end{cases}
    \label{equ:chebyshev-polynomial}
\end{equation}
evaluated at the matrix $\mtx{A}$. It is easy to verify that these polynomials satisfy the three-term recurrence relation
\begin{equation}
    T_l(s) =
    \begin{cases}
        s^l, & \text{if $l \in \{0, 1\}$}; \\
        T_l(s) = 2 s T_{l-1}(s) - T_{l-2}(s), & \text{if $l \geq 2$.}
    \end{cases}
    \label{equ:chebyshev-recurrence}
\end{equation}
With the help of \refequ{equ:matrix-expansion} we can now define the expanded spectral density
\begin{equation}
    \phi_{\sigma}^{(m)}(t) =  \frac{1}{n} \Trace(g_{\sigma}^{(m)}(t \mtx{I}_n - \mtx{A})).
    \label{equ:expanded-spectral-density}
\end{equation}

However, the Chebyshev polynomials are only well-defined for matrices whose spectrum is contained in $[-1, 1]$. When working with general matrices of bounded spectrum, we will first have to estimate a lower bound $a$ and upper bound $b$ on the spectrum \cite{zhou-2011-bounding-spectrum}. A spectral transform
\begin{equation}
    \begin{cases}
        \tau : [a, b] \to [-1, 1],\\
        \tau(t) = \frac{2t - a - b}{b - a}.
    \end{cases}
\end{equation}
then lets us define the matrix $\bar{\mtx{A}} = \tau(\mtx{A})$ whose spectrum is identical to the one of $\mtx{A}$ but shrunk to the interval $[-1, 1]$, for which \refequ{equ:matrix-expansion} is a valid expansion. Note that through this transformation we will also have to adjust the smoothing parameter $\bar{\sigma} = 2 \sigma (b - a)^{-1}$ to obtain an undistorted approximation of the original spectrum when reverting the spectral transform $\tau$.

\subsubsection{Fast and consistent squaring}
\label{subsubsec:dct}

It is well known that the coefficients of a Chebyshev expansion of a function can be computed which a discrete cosine transform (DCT) of the function evaluations at the Chebyshev nodes $s_i = \cos(\pi i / m)$ for $i=0,\dots,m$
\begin{equation}
    g_{\sigma}(t - \cos(s_i)) = \sum_{l=0}^{m} \mu_l(t) \cos\left(\frac{\pi i l}{m} \right).
    \label{equ:discrete-cosine-transform}
\end{equation}
This can be accomplished in $\mathcal{O}(m \log(m))$ operations.

A highly useful property of the Chebyshev expansion -- of which we will make use twice in the following pages -- is the fact that we can (algebraically) square such an expansion in $\mathcal{O}(m \log(m))$ operations, which will be shown in the below algorithm.

\begin{algo}{Fast squaring of Chebyshev expansion}{chebyshev-squaring}
    \begin{algorithmic}[1]
        \Statex \textbf{Input:} Coefficients $\{ \mu_l \}_{l=0}^{m}$ of the expansion $\sum_{l=0}^{m} \mu_l T_l$
        \Statex \textbf{Output:} Coefficients $\{ \nu_l \}_{l=0}^{2m}$ such that $\sum_{l=0}^{2m} \nu_l T_l = (\sum_{l=0}^{m} \mu_l T_l)^2$
        \State Define $\vct{\mu} \in \mathbb{R}^{2m + 1}$ whose first $m + 1$ entries are the coefficients $\mu_l$ and the remaining $m$ are $0$
    \State Compute $\vct{f} = \DCT(\vct{\mu})$
    \State Compute $\vct{\nu} = \DCT^{-1}(\vct{f}^{2})$ whose entries are the coefficients $\nu_l$
    \end{algorithmic}
    \end{algo}

\subsubsection{Expansion error}
\label{subsubsec:expansion-error}

We now analyze the error of the Chebyshev expansion of a Gaussian smoothing kernel $g_{\sigma}$.

\begin{lemma}{Chebyshev expansion error}{chebyshev-error}
    The expansion $g_{\sigma}^{(m)}$ of the Gaussian smoothing kernel $g_{{\sigma}}$ \refequ{equ:smoothing-kernel} satisfies
    \begin{equation}
        \sup_{t \in [-1, 1]} \left| g_{\sigma}(t - s) - g_{\sigma}^{(m)}(t - s) \right| \leq \sqrt{\frac{2e}{\pi}} \frac{1}{\sigma^2} (1 + \sigma)^{-m} \equiv E_{\sigma, m}
        \label{equ:2-chebyshev-interpolation-sup-error-kernel}
        %\lVert  \phi_{\sigma} - \phi_{\sigma}^{(m)} \rVert _1 &\leq \frac{2\sqrt{2}}{\sigma^2} (1 + \sigma)^{-m}.
        %\label{equ:2-chebyshev-interpolation-error}
    \end{equation}
    for all degrees $m \in \mathbb{N}$, smoothing parameters $\sigma > 0$, $t \in \mathbb{R}$, and $s \in [-1, 1]$.
\end{lemma}

The proof specializes Bernstein's theorem for Chebyshev interpolation to the case of a Gaussian smoothing kernel \refequ{equ:smoothing-kernel}. It loosely follows the proof give in the preprint of \cite[theorem 2]{lin-2017-randomized-estimation}, but reaches slightly different conclusion.

\begin{proof}
    From Bernstein's theorem \cite[theorem 4.3]{trefethen-2008-gauss-quadrature} it follows that if $f$ is analytic within the Bernstein ellipse $\mathcal{E}_{\chi} \subset \mathbb{C}$ with foci $\{-1, +1\}$ and sum of semi-axes $\chi > 1$, then for any $m \in \mathbb{N}$
    \begin{equation}
        \sup_{s \in [-1, 1]} \left| f(s) - f^{(m)}(s) \right| \leq \frac{2}{\chi^m (\chi - 1)} \max_{z \in \mathcal{E}_{\chi}} |f(z)|.
        \label{equ:bernstein-bound}
    \end{equation}
    In particular, when $f = g_{\sigma}(t - \cdot)$ we observe for $z = x + iy \in \mathcal{E}_{\chi}$
    \begin{equation}
    | g_{\sigma}(t - z) | 
    = \frac{1}{\sigma \sqrt{2 \pi}} \left| e^{-\sfrac{(t - z)^2}{2\sigma^2}} \right|
    = \frac{1}{\sigma \sqrt{2 \pi}} e^{-\sfrac{(t - x)^2}{2\sigma^2}}e^{\sfrac{y^2}{2\sigma^2}}.
    %\leq \frac{1}{n \sigma \sqrt{2 \pi}} \max_{x + iy \in \mathcal{E}_{\chi}} e^{\sfrac{y^2}{2\sigma^2}} 
    \end{equation}
    Because $e^{-\sfrac{(t - x)^2}{2\sigma^2}} \leq 1$ for all $x, t \in \mathbb{R}$, and the maximum absolute value of $y$ is limited by the length of the semi-axis of the Bernstein ellipse in the direction of the imaginary axis, which is $(\chi - \chi^{-1}) / 2$, we upper bound
    \begin{equation}
        \max_{z \in \mathcal{E}_{\chi}} | g_{\sigma}(t - z) | 
        \leq \frac{1}{\sigma \sqrt{2 \pi}} e^{\sfrac{(\chi - \chi^{-1})^2}{8 \sigma^2}}.
    \end{equation}

    Choosing $\chi = 1 + \sigma$ gives a simple and good bound, since in this case $\chi - \chi^{-1} \leq 2\sigma$, which implies
    \begin{equation}
        \sup_{t \in [-1, 1]} \left| g_{\sigma}(t - s) - g_{\sigma}^{(m)}(t - s) \right| \leq \sqrt{\frac{2e}{\pi}} \frac{1}{\sigma^2} (1 + \sigma)^{-m}.
    \end{equation}
\end{proof}

\Reflem{lem:chebyshev-error} now also allows us to bound the error we make with the expanded spectral density $\phi_{\sigma}^{(m)}$ \refequ{equ:expanded-spectral-density}.

\begin{theorem}{$L^1$-error of Chebyshev expansion of spectral density}{chebyshev-error}
    Let $\phi_{\sigma}$ be the smooth spectral density of a symmetric matrix $\mtx{A} \in \mathbb{R}^{n \times n}$ whose spectrum is contained in $[-1, 1]$. Then the spectal density with Chebyshev expansion $\phi_{\sigma}^{(m)}$ satisfies
    \begin{equation}
        \int_{-1}^{1} \left| \phi_{\sigma}(t) - \phi_{\sigma}^{(m)}(t) \right|~\mathrm{d}t \leq 2 E_{\sigma, m}
        \label{equ:chebyshev-interpolation-sup-error-kernel}
        %\lVert  \phi_{\sigma} - \phi_{\sigma}^{(m)} \rVert _1 &\leq \frac{2\sqrt{2}}{\sigma^2} (1 + \sigma)^{-m}.
        %\label{equ:2-chebyshev-interpolation-error}
    \end{equation}
    for all degrees $m \in \mathbb{N}$, smoothing parameters $\sigma > 0$, and $t \in \mathbb{R}$. %The same result holds for the expansion of a non-negative Chebyshev expansion of \emph{even} degree $m \in \mathbb{N}$ but with $\underline{E}_{\sigma, m}$.
\end{theorem}

\begin{proof}
    We observe that for all $t \in [-1, 1]$
    \begin{align}
        &\left| \phi_{\sigma}(t) - \phi_{\sigma}^{(m)}(t) \right| \notag \\
        &= \left| \frac{1}{n} \Trace(g_{\sigma}(t\mtx{I}_n - \mtx{A})) - \frac{1}{n} \Trace(g_{\sigma}^{(m)}(t\mtx{I}_n - \mtx{A})) \right|
        && \text{(definitions \refequ{equ:smooth-spectral-density} and \refequ{equ:expanded-spectral-density})} \notag \\
        &= \left| \frac{1}{n} \sum_{i=1}^n \left(g_{\sigma}(t - \lambda_i) - g_{\sigma}^{(m)}(t - \lambda_i)\right) \right|
        && \text{($\lambda_1, \dots, \lambda_n$ eigenvalues of $\mtx{A}$)} \notag \\
        &\leq \max_{i = 1, \dots, n} \left| g_{\sigma}(t - \lambda_i) - g_{\sigma}^{(m)}(t - \lambda_i) \right|
        && \text{(conservative upper bound)} \notag \\
        &\leq E_{\sigma, m}.% ~ \text{(or $\underline{E}_{\sigma, m}$)}.
        && \text{(using \reflem{lem:chebyshev-error})} \notag \\
    \end{align}
    Then, Hölder's inequality allows us to conclude
    \begin{equation}
        \int_{-1}^{1} | \phi_{\sigma}(t) - \phi_{\sigma}^{(m)}(t) | ~\mathrm{d}t
        \leq 2 \sup_{t \in [-1, 1]} \left| \phi_{\sigma}(t) - \phi_{\sigma}^{(m)}(t) \right|
        \leq 2 E_{\sigma, m}.% ~ \text{(or $2 \underline{E}_{\sigma, m}$)}.
    \end{equation}
\end{proof}

\subsection{Chebyshev-Nyström++ method for spectral density approximation}
\label{subsec:chebyshev-nystrom}

Our goal is to apply the trace estimator analyzed in \refsec{subsec:nystrom-pp} to the Chebyshev expansion of the smoothing kernel $g_{\sigma}$ to approximate the smooth spectral density $\phi_{\sigma}$. However, due to the oscillatory nature of the Chebyshev expansion, we can no longer guarantee that $g_{\sigma}^{(m)} \geq 0$, and consequently, the matrix function $g_{\sigma}^{(m)}(t \mtx{I}_n - \mtx{A})$ may be indefinite. To still apply \refthm{thm:nystrom-pp} in this scenario, we will have to ensure that the Chebyshev expansion is non-negative. We can think of many ways in which this can be achieved: by using Jackson damping \cite{jackson-1912-approximation-trigonometric,braverman-2022-sublinear-time}, albeit at a significantly worse rate of convergence; by shifting up the expansion $g_{\sigma}^{(m)} + \rho$ with a large enough $\rho$, at the loss of most of the low-rank structure of $g_{\sigma}(t \mtx{I}_n - \mtx{A})$; or by directly minimizing the approximation error over all non-negative Chebyshev polynomials \cite{fejer-1916-uber-trigonometrische}, which realistically only works for small $m$. In the end, we propose the following algorithm to compute a non-negative Chebyshev expansion. First, expand the square root of the smoothing kernel in the Chebyshev polynomials up to degree $m/2$
\begin{equation}
    \sqrt{g_{\sigma}(t - s)}^{(\sfrac{m}{2})} = \sum_{l=0}^{m/2} \xi_l(t) T_l(s).
\end{equation}
Second, square this expansion with \refalg{alg:chebyshev-squaring} to obtain the non-negative Chebyshev expansion
\begin{equation}
    \underline{g}^{(m)}_{\sigma}(t - s) = \sum_{l=0}^{m} \mu_l(t) T_l(s).
\end{equation}
With a complexity of $\mathcal{O}(m \log(m))$ this procedure is computationally inexpensive and allows for very similar convergence bounds to \reflem{lem:chebyshev-error}, which we will derive in \refsec{subsubsec:chebyshev-nystrom-analysis}.

\todo{
Maybe mention indefinite Nyström [Nakatsukasa], which won't give us desirable guarantees, and refinement of Chebyshev expansion [Francis Bach], which only slightly improves, but is much harder to implement. Side-note: it is possible to refine the coefficients of the Chebyshev expansion to get a better approximation in the supremum-norm over the set of all non-negative polynomials \cite{fejer-1916-uber-trigonometrische}. The non-convex nature of this problem and the relatively small improvement we get with this technique made us decide to not pursue this further.
}

In the end, we propose the following approximation for the smooth spectral density
\begin{equation}
    \widetilde{\phi}_{\sigma}^{(m)}(t) = \frac{1}{n} \Nystrpp{\mtx{\Omega}}{\mtx{\Psi}}(\underline{g}_{\sigma}^{(m)}(t \mtx{I}_n - \mtx{A})).
    \label{equ:chebyshev-nystrom-formula}
\end{equation}

\subsubsection{Implementation}
\label{subsubsec:chebyshev-nystrom-implementation}

An efficient implementation of \refequ{equ:chebyshev-nystrom-formula} can be achieved thanks to the invariance of the trace under cyclic permutation of its arguments and the recurrence relation \refequ{equ:chebyshev-recurrence} which the Chebyshev polynomials satisfy. To illustrate this, consider the estimator \refequ{equ:chebyshev-nystrom-formula} when $\mtx{\Psi}$ is zero. Using the definition of the Nyström approximation \refequ{equ:nystrom-approximation}, the cyclic invariance of the trace, and the symmetry of $\mtx{A}$, we can rewrite it as
\begin{equation}
    \frac{1}{n} \Trace((\mtx{\Omega}^{\top} \underline{g}^{(m)}_{\sigma}(t \mtx{I}_n - \mtx{A}) \mtx{\Omega})^{\dagger} (\mtx{\Omega}^{\top} \underline{g}^{(m)}_{\sigma}(t \mtx{I}_n - \mtx{A})^2 \mtx{\Omega})).
    \label{equ:cyclic-property}
\end{equation}
Thanks to the affine form of the Chebyshev expansion, we can rewrite the first matrix as
\begin{equation}
    \mtx{\Omega}^{\top} \underline{g}^{(m)}_{\sigma}(t \mtx{I}_n - \mtx{A}) \mtx{\Omega} = \sum_{l=0}^{m} \mu_l(t) (\mtx{\Omega}^{\top} T_l(\mtx{A}) \mtx{\Omega})
\end{equation}
for which we first precompute the $n_{\mtx{\Omega}} \times n_{\mtx{\Omega}}$ matrices $\mtx{\Omega}^{\top} T_l(\mtx{A}) \mtx{\Omega}$ for $l=0, \dots, m$ using the recurrence \refequ{equ:chebyshev-recurrence} and then inexpensively sum them up with the corresponding coefficients $\mu_l(t)$ for all $t$ in which we want to evaluate the approximation. Thanks to \refalg{alg:chebyshev-squaring}, the second part of \refequ{equ:cyclic-property} can be approximated in an equivalent way \todo{(which is consistent, unlike \cite{lin-2017-randomized-estimation})}.

Similar observations for the case when $\mtx{\Psi}$ is nonzero lead to the following algorithm.

\begin{algo}{Chebyshev-Nystrom++}{nystrom-chebyshev-pp}
\begin{algorithmic}[1]
    \Statex \textbf{Input:} Symmetric matrix $\mtx{A} \in \mathbb{R}^{n \times n}$, evaluation points $\{t_i\}_{i=1}^{n_t}$
    \Statex \textbf{Parameters:} Degree $m$, allocation $(n_{\mtx{\Psi}}, n_{\mtx{\Omega}})$,  smoothing parameter $\sigma$
    \Statex \textbf{Output:} Approximate evaluations of the spectral density $\{\widetilde{\phi}_{\sigma}(t_i)\}_{i=1}^{n_t}$
    \State Compute $\{\mu_l(t_i)\}_{l=0}^{m}$ for all $t_i$ using the $\DCT$ \refequ{equ:discrete-cosine-transform}
    \State Compute $\{\nu_l(t_i)\}_{l=0}^{2m}$ using \refalg{alg:chebyshev-squaring}%\refalg{alg:2-chebyshev-chebyshev-expansion}
    %\State Compute  for all $t_i$ using %\refalg{alg:3-nystrom-chebyshev-exponentiation}
    \State Generate Gaussian random matrices $\mtx{\Omega} \in \mathbb{R}^{n \times n_{\mtx{\Omega}}}$ and $\mtx{\Psi} \in \mathbb{R}^{n \times n_{\mtx{\Psi}}}$%\glsfirst{sketching-matrix} $\in \mathbb{R}^{n \times n_{\mtx{\Omega}}}$
    %\State Generate standard Gaussian %\glsfirst{random-matrix} $\in \mathbb{R}^{n \times n_{\mtx{\Psi}}}$
    \State Initialize $[\mtx{V}_1, \mtx{V}_2, \mtx{V}_3] \gets [\mtx{0}_{n \times n_{\mtx{\Omega}}}, \mtx{\mtx{\Omega}}, \mtx{0}_{n \times n_{\mtx{\Omega}}}]$
    \State Initialize $[\mtx{W}_1, \mtx{W}_2, \mtx{W}_3] \gets [\mtx{0}_{n \times n_{\mtx{\Psi}}}, \mtx{\Psi}, \mtx{0}_{n \times n_{\mtx{\Psi}}}]$
    \State Initialize $[\mtx{K}_1(t_i), \mtx{K}_2(t_i)] \gets [\mtx{0}_{n_{\mtx{\Omega}} \times n_{\mtx{\Omega}}}, \mtx{0}_{n_{\mtx{\Omega}} \times n_{\mtx{\Omega}}}]$ for all $t_i$
    \State Initialize $[\mtx{L}_1(t_i), \ell(t_i)] \gets [\mtx{0}_{n_{\mtx{\Omega}} \times n_{\mtx{\Psi}}}, 0]$ for all $t_i$
    %\State Set $\breve{\phi}_{\sigma}^{(m)}(t_i) \gets 0$ for all $t_i$
    \For {$l = 0, \dots, 2m$}
    \State $[\mtx{X}, \mtx{Y}] \gets \mtx{\mtx{\Omega}}^{\top} [\mtx{V}_2, \mtx{W}_2]$  
    %\State $\mtx{X} \gets \mtx{\mtx{\Omega}}^{\top} \mtx{V}_2$
      %\State $\mtx{Y} \gets \mtx{\mtx{\Omega}}^{\top} \mtx{W}_2$
      \State $z \gets \Trace(\mtx{\Psi}^{\top} \mtx{W}_2)$
      \For {$i = 1, \dots, n_t$}
        \If {$l \leq m$}
            \State $\mtx{K}_1(t_i) \gets \mtx{K}_1(t_i) + \mu_l(t_i) \mtx{X}$ \Comment{assemble $\mtx{\Omega}^{\top} g_{\sigma}^{(m)}(t\mtx{I}_n - \mtx{A}) \mtx{\Omega}$}
            \State $\mtx{L}_1(t_i) \gets \mtx{L}_1(t_i) + \mu_l(t_i) \mtx{Y}$ \Comment{assemble $\mtx{\Omega}^{\top} g_{\sigma}^{(m)}(t\mtx{I}_n - \mtx{A}) \mtx{\Psi}$}
            \State $\ell(t_i) \gets \ell(t_i) + \mu_l(t_i) z$ \Comment{assemble $\Trace(\mtx{\Psi}^{\top} g_{\sigma}^{(m)}(t\mtx{I}_n - \mtx{A}) \mtx{\Psi})$}
        \EndIf
        \State $\mtx{K}_2(t_i) \gets \mtx{K}_2(t_i) + \nu_l(t_i) \mtx{X}$ \Comment{assemble $\mtx{\Omega}^{\top} g_{\sigma}^{(m)}(t\mtx{I}_n - \mtx{A})^2 \mtx{\Omega}$}
      \EndFor
      \State $[\mtx{V}_3, \mtx{W}_3] \gets (2 - \delta_{l0}) \mtx{A} [\mtx{V}_2, \mtx{W}_2] - [\mtx{V}_1, \mtx{W}_1]$ \Comment{Chebyshev recurrence}
      \State $[\mtx{V}_1, \mtx{W}_1] \gets [\mtx{V}_2, \mtx{W}_2]$
      \State $[\mtx{V}_2, \mtx{W}_2] \gets [\mtx{V}_3, \mtx{W}_3]$
      %\State $\mtx{V}_3 \gets (2 - \delta_{l0}) \mtx{A} \mtx{V}_2 - \mtx{V}_1$ %\Comment{Chebyshev recurrence \refequ{equ:2-chebyshev-chebyshev-recursion}}
      %\State $\mtx{V}_1 \gets \mtx{V}_2, \mtx{V}_2 \gets \mtx{V}_3$
      %\State $\mtx{W}_3 \gets (2 - \delta_{l0}) \mtx{A} \mtx{W}_2 - \mtx{W}_1$ %\Comment{Chebyshev recurrence \refequ{equ:2-chebyshev-chebyshev-recursion}}
      %\State $\mtx{W}_1 \gets \mtx{W}_2, \mtx{W}_2 \gets \mtx{W}_3$
    \EndFor
    \For {$i = 1, \dots, n_t$}
      \State $\widetilde{\phi}_{\sigma}(t_i) \gets \frac{1}{n} \Trace\left( \mtx{K}_1(t_i)^{\dagger}\mtx{K}_2(t_i) \right) + \frac{1}{n n_{\mtx{\Psi}}} \left( \ell(t_i) + \Trace\left( \mtx{L}_1(t_i)^{\top} \mtx{K}_1(t_i)^{\dagger} \mtx{L}_1(t_i) \right)  \right) $ \label{lin:4-nystromchebyshev-nystrom-pp}
    \EndFor
\end{algorithmic}
\end{algo}

The dominating cost stems from the $(2m + 1)(n_{\mtx{\Psi}} + n_{\mtx{\Omega}})$ multiplications of $\mtx{A}$ with a vector and the cost associated with computing the estimate in each evaluation point $t_1, \dots, t_{n_t}$ given by $\mathcal{O}(m \log(m) + m (n_{\mtx{\Omega}}^2 + n_{\mtx{\Omega}} n_{\mtx{\Psi}} + 1) + (n_{\mtx{\Omega}}^3 + n_{\mtx{\Omega}} n_{\mtx{\Psi}}^2 + 1))$.

The algorithm also accomodates the two other estimators introduced in \refsec{sec:analysis}: For $n_{\mtx{\Omega}} = 0$ we recover \refequ{equ:hutchinson-trace-estimator}, and the complexity for each evaluation of the estimate decreases significantly. For $n_{\mtx{\Psi}} = 0$ we end up with \refequ{equ:nystrom-trace-estimator}.

\todo{Clearly need not divide by $n_{\mtx{\Psi}}=0$, hence just ignore this term. }
%Chebyshev $\mathcal{O}(n_t (m \log(m) + m (n_{\mtx{\Omega}}^2 + n_{\mtx{\Omega}} n_{\mtx{\Psi}} + 1) + n_{\mtx{\Omega}}^3) + mn^2(n_{\mtx{\Psi}} + n_{\mtx{\Omega}}))$.

%\todo{Complexity in terms of both $n_{\mtx{\Omega}}$ and $n_{\mtx{\Psi}}$.}
%With the cost of a matrix-vector product denoted by $c(n)$, and supposing $n_{\mtx{\Omega}} \approx n_{\mtx{\Psi}}$, we determine the computational complexity of the Chebyshev-Nyström++ method to be $\mathcal{O}(m \log(m) n_t + m n_{\mtx{\Omega}}^2 n + m n_t n_{\mtx{\Omega}}^2 +  m c(n) n_{\mtx{\Omega}} + n_t n_{\mtx{\Omega}}^3)$, with $\mathcal{O}(m n_t + n n_{\mtx{\Omega}} + n_{\mtx{\Omega}}^2 n_t)$ required additional storage.

%\todo{Explain modifications for other estimators, and improved complexity for quadratic trace estimator}

\todo{Discuss computation of pseudo inverse: Generalized eigenvalue problem with thresholding \cite{lin-2017-randomized-estimation, epperly-2022-theory-quantuma}, }

\todo{Explain short-circuit mechanism -> very crucial if matrix can be zero}

\subsubsection{Analysis}
\label{subsubsec:chebyshev-nystrom-analysis}

\begin{lemma}{Non-negative Chebyshev expansion error}{non-negative-chebyshev-error}
    The non-negative expansion $\underline{g}_{\sigma}^{(m)}$ of the Gaussian smoothing kernel satisfies
    \begin{equation}
        \sup_{t \in [-1, 1]} \left| g_{\sigma}(t - s) - \underline{g}_{\sigma}^{(m)}(t - s) \right| \leq 2\sqrt{2} \left(1 + \sigma \sqrt{\pi} \cdot E_{\sqrt{2}\sigma, \sfrac{m}{2}}\right) E_{\sqrt{2}\sigma, \sfrac{m}{2}} \equiv \underline{E}_{\sigma, m}
        \label{equ:2-chebyshev-interpolation-sup-error-kernel}
        %\lVert  \phi_{\sigma} - \phi_{\sigma}^{(m)} \rVert _1 &\leq \frac{2\sqrt{2}}{\sigma^2} (1 + \sigma)^{-m}.
        %\label{equ:2-chebyshev-interpolation-error}
    \end{equation}
    for all \emph{even} degrees $m \in \mathbb{N}$, smoothing parameters $\sigma > 0$, $t \in \mathbb{R}$, and $s \in [-1, 1]$.
\end{lemma}

\begin{proof}
    For any numbers $a, b \in \mathbb{R}$ it holds
    \begin{equation}
    | a^2 - b^2 | = | (a + b)(a - b) | = | a + b | | a - b | \leq (2 | a | + | a - b |)  | a - b |
    \end{equation}
    Therefore, omitting the arguments and using $g_{\sigma} = (\sqrt{g_{\sigma}})^2$ and $\underline{g}_{\sigma}^{(m)} = (\sqrt{g_{\sigma}}^{(\sfrac{m}{2})})^2$.
    we have
    \begin{equation}
        \left| g_{\sigma} - \underline{g}_{\sigma}^{(m)} \right| \leq \left( 2 \left| \sqrt{g_{\sigma}} \right| + \left| \sqrt{g_{\sigma}} - \sqrt{g_{\sigma}}^{(\sfrac{m}{2})} \right| \right) \left| \sqrt{g_{\sigma}} - \sqrt{g_{\sigma}}^{(\sfrac{m}{2})} \right|.
    \end{equation}
    Since $\sqrt{g_{\sigma}} = \sqrt{2 \sigma \sqrt{2 \pi}} \cdot g_{\sqrt{2}\sigma}$ and $\sqrt{g_{\sigma}} \leq 1/\sqrt{\sigma \sqrt{2 \pi}}$ we can apply the result from \refthm{thm:chebyshev-error} to get
    \begin{align}
        &\sup_{t \in [-1, 1]} \left| g_{\sigma}(t - s) - \underline{g}_{\sigma}^{(m)}(t - s) \right| \notag \\
        &\leq \left( 2 \frac{1}{\sqrt{ \sigma \sqrt{2\pi}}} + \sqrt{2 \sigma \sqrt{2 \pi}} \cdot E_{\sqrt{2}\sigma, \sfrac{m}{2}}\right)\sqrt{2 \sigma \sqrt{2 \pi}} \cdot E_{\sqrt{2}\sigma, \sfrac{m}{2}},
    \end{align}
    from which follows the result with some minor simplifications.
\end{proof}

\begin{theorem}{Chebyshev-Nyström++ method}{chebyshev-nystrom}
    Let $\phi_{\sigma}$ be the smooth spectral density of a symmetric matrix $\mtx{A} \in \mathbb{R}^{n \times n}$ whose spectrum is contained in $[-1, 1]$. Then the Chebyshev-Nyström++ estimate $\widetilde{\phi}_{\sigma}^{(m)}$ with \emph{even} degree $m \in \mathbb{N}$, $n_{\mtx{\Omega}} = n_{\mtx{\Psi}} = \mathcal{O}(\varepsilon^{-1}\log(2\delta^{-1})^2)$, and smoothing parameter $\sigma > 0$ satisfies with probability at least $1 - \delta$
    \begin{equation}
        \int_{-1}^{1} \left| \phi_{\sigma}(t) - \widetilde{\phi}_{\sigma}^{(m)}(t) \right|~\mathrm{d}t < 2 (1 + \varepsilon) \underline{E}_{\sigma, m} + \varepsilon
        \label{equ:chebyshev-nystrom-error}
        %\lVert  \phi_{\sigma} - \phi_{\sigma}^{(m)} \rVert _1 &\leq \frac{2\sqrt{2}}{\sigma^2} (1 + \sigma)^{-m}.
        %\label{equ:2-chebyshev-interpolation-error}
    \end{equation}
    for all $\delta \in (0, 2^{-1} \min\{e^{\sfrac{1}{2}}, e^{-e^{8\varepsilon}}\})$.
\end{theorem}


\begin{proof}
    The previously derived results can be applied to
    \begin{align}
        &\int_{-1}^{1} \left| \phi_{\sigma}(t) - \widetilde{\phi}_{\sigma}^{(m)}(t) \right|~\mathrm{d}t \notag \\
        &\leq \int_{-1}^{1} \left| \phi_{\sigma}(t) - \phi_{\sigma}^{(m)}(t) \right|~\mathrm{d}t + \int_{-1}^{1} \left| \phi^{(m)}_{\sigma}(t) - \widetilde{\phi}_{\sigma}^{(m)}(t) \right|~\mathrm{d}t && \text{(triangle inequality)} \notag \\
        &\leq \int_{-1}^{1} \left| \phi_{\sigma}(t) - \phi_{\sigma}^{(m)}(t) \right|~\mathrm{d}t + \varepsilon \int_{-1}^{1} \left| \phi^{(m)}_{\sigma}(t) \right|~\mathrm{d}t && \text{(\refthm{thm:nystrom-pp} w.p. $\geq 1 - \delta$)} \notag \\
        &\leq (1 + \varepsilon) \int_{-1}^{1} \left| \phi_{\sigma}(t) - \phi_{\sigma}^{(m)}(t) \right|~\mathrm{d}t + \varepsilon \int_{-1}^{1} \left| \phi_{\sigma}(t) \right|~\mathrm{d}t && \text{(triangle inequality)} \notag \\
        &\leq 2 (1 + \varepsilon) \underline{E}_{\sigma, m} + \varepsilon. && \text{(\reflem{lem:non-negative-chebyshev-error} and normalization)} \notag \\
    \end{align}
\end{proof}

\todo{Maybe specialize \refthm{thm:nystrom} to spectral densities?}

We now discuss what value to choose for $n_{\mtx{\Omega}}$ in the Nyström trace estimator introduced in \refsec{subsec:nystrom}. In order to guarantee a good approximation error based on \refthm{thm:nystrom}, we analyze the numerical rank of the matrix function $g_{\sigma}(t\mtx{I}_n - \mtx{A})$.

We can express the numerical rank of a matrix with respect to the nuclear norm in terms of its singular values $\sigma_1 \geq \dots \geq \sigma_n \geq 0$
\begin{equation}
    r_{\varepsilon} = \min \{1 \leq r \leq n: \sum_{j=r+1}^n \sigma_{j} \leq \varepsilon \},
    \label{equ:numerical-rank}
\end{equation}
$\varepsilon$ is usually taken to be the double machine precision, i.e. $10^{-16}$. When using a Gaussian smoothing-kernel, we can explicitly write the singular values of $g_{\sigma}(t\mtx{I}_n - \mtx{A})$ as
\begin{equation}
    \sigma_i(t) = g_{\sigma}(t - \lambda_{(i)}) = \frac{1}{\sqrt{2 \pi \sigma^2}} e^{-\sfrac{(t - \lambda_{(i)})^2}{2 \sigma^2}},
    \label{equ:gaussian-kernel-eigenvalues}
\end{equation}
where $\lambda_{(1)}, \dots, \lambda_{(n)}$ denote the eigenvalues of $\mtx{A}$ sorted by increasing distance from spectral-parameter, such that $\sigma_1(t) \geq \dots \geq \sigma_n(t)$. Consequently, by using the closed-form expression of the eigenvalues \refequ{equ:gaussian-kernel-eigenvalues}, we may upper bound the numerical rank of a Gaussian smoothing kernel as
\begin{equation}
    r_{\varepsilon}(g_{\sigma}(t\mtx{I}_n - \mtx{A})) \leq \#\left\{1\leq i\leq n: |t - \lambda_i| < d_{\varepsilon, \sigma} \right\},
    \label{equ:gaussian-kernel-numerical-rank}
\end{equation}
with $d_{\varepsilon, \sigma} = \sigma \sqrt{-2 \log(\sqrt{2 \pi} \sigma \varepsilon)}$ and the eigenvalues $\lambda_1, \dots, \lambda_n$ of $\mtx{A}$ and the constants. The expression \refequ{equ:gaussian-kernel-numerical-rank} has a nice visual interpretation: The numerical rank of a matrix is at most equal to the number of eigenvalues which are closer to the parameter $t$ than $d_{\varepsilon, \sigma}$. This is illustrated in \reffig{fig:numerical-rank}.
\begin{figure}[ht]
    \centering
    \input{figures/numerical-rank.tex}
    \caption{The numerical rank of $g_{\sigma}(t\mtx{I}_n - \mtx{A})$ can be
        approximately computed by counting the number of eigenvalues
        $\lambda_{(1)}, \dots, \lambda_{(n)}$ of the matrix $\mtx{A}$ which lie less than
        a constant $d_{\varepsilon, \sigma}$ away from $t$.}
    \label{fig:numerical-rank}
\end{figure}

If we additionally assume the eigenvalues of the matrix $\mtx{A}$ to be evenly distributed within $[a, b]$, that is, in any subinterval of fixed length in $[a, b]$ we can expect to find roughly the same number of eigenvalues, then we can estimate the numerical rank of $g_{\sigma}(t\mtx{I}_n - \mtx{A})$ to be
\begin{equation}
    r_{\varepsilon}(g_{\sigma}(t\mtx{I}_n - \mtx{A})) \lessapprox \frac{2 n}{b - a} \cdot d_{\varepsilon, \sigma}.
    \label{equ:gaussian-kernel-numerical-rank-uniform}
\end{equation}

\todo{Discuss how this informs choice of $n_{\mtx{\Omega}}$.}

\section{Numerical results}
\label{sec:results}

For our first example, we consider the matrix which arises from the second order
finite difference discretization of the Laplace operator $\Delta$ in a potential
field $V$,
\begin{equation}
    \mathcal{A} u(\vct{x}) = - \Delta u(\vct{x}) + V(\vct{x}) u(\vct{x}),
    \label{equ:5-experiments-electronic-hamiltonian}
\end{equation}
for a uniform mesh of size $h=0.6$. The potential $V$ results from a
lattice whose primitive cell is of side-length $L=6$ and in whose center a
potential
\begin{equation}
    \alpha e^{-\sfrac{\lVert \vct{x} \rVert _2^2}{ 2 \beta^2 }}
    \label{equ:5-experiments-gaussian-cell}
\end{equation}
with $\alpha = -4$, $\beta = 2$ is located. The computational domain is chosen
to span $n_c \in \mathbb{N}$ primitive cells in every spatial dimension, hence, yielding
discretization matrices which are growing in size with $n_c$. In our experiments
we consider the three-dimensional case.%, but for visualization purposes, we illustrate the potential in \reffig{fig:gaussian-well} in two dimensions.

%\begin{figure}[ht]
%    \begin{subfigure}[b]{0.32\columnwidth}
%        \input{plots/gaussian-well-1.pgf}
%        \caption{$n_c=1$}
%        \label{fig:gaussian-well-1}
%    \end{subfigure}
%    \begin{subfigure}[b]{0.32\columnwidth}
%        \input{plots/gaussian-well-2.pgf}
%        \caption{$n_c=2$}
%        \label{fig:gaussian-well-2}
%    \end{subfigure}
%    \begin{subfigure}[b]{0.32\columnwidth}
%        \input{plots/gaussian-well-5.pgf}
%        \caption{$n_c=5$}
%        \label{fig:gaussian-well-5}
%    \end{subfigure}
%    \caption{Two dimensional periodic potential $V$ for different sizes $n_c$ of the computational domain.}
%    \label{fig:gaussian-well}
%\end{figure}


\begin{figure}[ht]
    \centering
    \input{plots/convergence.pgf}
    \caption{For increasing values of $n_{\mtx{\Omega}} + n_{\mtx{\Psi}}$ but fixed $m$ we plot the $L^1$ relative approximation error for the model problem with $\sigma=0.005$.}
    \label{fig:convergence}
\end{figure}


\begin{figure}[ht]
    \centering
    \input{plots/distribution.pgf}
    \caption{The NC++ method for different ways of allocations a total of $n_{\mtx{\Omega}} + n_{\mtx{\Psi}}=80$ random vectors to either the Nystr\"om low-rank approximation or the Girard-Hutchinson trace estimation for the Gaussian smoothing kernel with multiple different values of the smoothing parameter. We make the approximation error made in the Chebyshev expansion negligible by rescaling $m=16 / \sigma$ (based on \refthm{thm:chebyshev-error}).}
    \label{fig:distribution}
\end{figure}

\todo{[Comparison plots with other estimators]}

\section{Discussion}
\label{sec:discussion}

\todo{
\begin{itemize}
    \item Robustness (can choose $m$ and $n_{\mtx{\Omega}}$, $n_{\mtx{\Psi}}$ as large as one wants, and not break algorithm, unlike Krylov-aware Lanczos)
\end{itemize}
}

% Acknowledge advice from David and Data/Parameters from Lin Lin

\clearpage
\bibliography{bibliography.bib}

%\appendix

%\clearpage
%\section{Proofs}

\end{document}<|MERGE_RESOLUTION|>--- conflicted
+++ resolved
@@ -194,11 +194,7 @@
     if $n_{\mtx{\Psi}} \geq 2^{10} \varepsilon^{-2} \log(\delta^{-1})^2 (\int_{a}^{b} \mu(t)^{\sfrac{1}{2}}~\mathrm{d}t)^2$ with $\mu(t) = \lVert \mtx{B}(t) \rVert _2 / \Trace(\mtx{B}(t))$. Compared to the constant matrix equivalent \cite[remark 2]{cortinovis-2022-randomized-trace} we mainly observe a larger constant and an additional factor of $\log(\delta^{-1})$.
 \end{remark}
 
-<<<<<<< HEAD
-The Girard-Hutchinson estimator distinguishes itself for its simplicity and provability for all symmetric matrices. However, the $n_{\mtx{\Psi}} = \mathcal{O}(\varepsilon^{-2})$ requirement implies that if we aim to increase the accuracy of the estimate by one digit, we would need to increase the number of queries by a factor of $100$. The next two estimators improve on this by exploiting the structure of $\mtx{A}(t)$.
-=======
 The Girard-Hutchinson estimator distinguishes itself for its simplicity and provability for all symmetric matrices. However, the $n_{\mtx{\Psi}} = \mathcal{O}(\varepsilon^{-2})$ requirement implies that if we aim to increase the accuracy of the estimate by one digit, we would need to increase the number of queries by a factor of $100$. The next two estimators improve on this by exploiting the structure of $\mtx{B}(t)$.
->>>>>>> fa6d036a
 
 \subsection{Nyström approximation for parameter-dependent matrices}
 \label{subsec:nystrom}
