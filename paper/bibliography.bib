--- conflicted
+++ resolved
@@ -9,7 +9,6 @@
   doi = {10.1016/0024-3795(95)00696-6}
 }
 
-<<<<<<< HEAD
 @book {Boucheron2013,
     AUTHOR = {Boucheron, St\'{e}phane and Lugosi, G\'{a}bor and Massart, Pascal},
      TITLE = {Concentration inequalities},
@@ -17,7 +16,6 @@
       YEAR = {2013},
        DOI = {10.1093/acprof:oso/9780199535255.001.0001},
 }
-
 
 @incollection{boucheron-2013-basic-inequalities,
   title = {Basic {{Inequalities}}},
@@ -30,8 +28,6 @@
   doi = {10.1093/acprof:oso/9780199535255.003.0002}
 }
 
-=======
->>>>>>> c0e53437
 @inproceedings{braverman-2022-sublinear-time,
   title = {Sublinear Time Spectral Density Estimation},
   booktitle = {Proc. 54th {{Ann}}. {{ACM SIGACT}}},
