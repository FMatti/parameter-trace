
\section{Randomized trace estimators for parameter-dependent matrices}
\label{sec:analysis}

\color{blue}
In this section, we consider a general parameter-dependent matrix
\begin{equation*}
    \mtx{B}(t) = \begin{bmatrix}
        b_{11}(t) & b_{12}(t) & \dots & b_{1n}(t) \\
        b_{21}(t) & b_{22}(t) & \dots & b_{2n}(t) \\
        \vdots & \vdots & \ddots & \vdots \\
        b_{n1}(t) & b_{n2}(t) & \dots & b_{nn}(t) \\
    \end{bmatrix} \in \mathbb{R}^{n \times n},
\end{equation*}
where each entry $b_{ij}(t)$ is a continuous function on a bounded interval $[a,b]$. \emph{If} these entries are given explicitly, we can simply compute the trace by its definition 
$\Trace(\mtx{B}(t)) = b_{11}(t)+ \cdots + b_{nn}(t)$. This becomes more difficult when $\mtx{B}(t)$ is given implicitly (e.g., as a matrix function) and can only be accessed through matrix-vector products. The common theme of all methods analyzed in this section is to extract trace estimates from multiplying $\mtx{B}(t)$ with fixed random vectors

as we will see in Section ???.
\color{black}

\paragraph{Girard-Hutchinson estimator.} We can approximate the trace with the Girard-Hutchinson estimator \cite{girard-1989-fast-montecarlo,hutchinson-1990-stochastic-estimator}: We take $n_{\mtx{\Psi}}$ stochastically independent standard Gaussian random vectors $\vct{\psi}_1,\dots, \vct{\psi}_{n_{\mtx{\Psi}}} \in \mathbb{R}^{n}$ to form
\begin{equation}
    \Hutch{\mtx{\Psi}}(\mtx{B}(t))
    = \frac{1}{n_{\mtx{\Psi}}} \sum_{j=1}^{n_{\mtx{\Psi}}} \vct{\psi}_j^{\top} \mtx{B}(t) \vct{\psi}_j
    = \frac{1}{n_{\mtx{\Psi}}} \Trace( \mtx{\Psi}^{\top} \mtx{B}(t) \mtx{\Psi})
    \label{equ:hutchinson-trace-estimator}
\end{equation}
??? Gaussian random matrix define! ???
where $\mtx{\Psi} = [\vct{\psi}_1 ~ \cdots ~ \vct{\psi}_{n_{\mtx{\Psi}}}] \in \mathbb{R}^{n \times n_{\mtx{\Psi}}}$. Other choices for the distribution of the random vectors are possible, for example by uniformly sampling from $\{-1, +1\}$ or from the $(n-1)$-sphere. However, our theoretical developments only hold in the Gaussian case.

\color{black}

<<<<<<< HEAD
\textcolor{red}{Moved from below: The Girard-Hutchinson estimator distinguishes itself for its simplicity. However, its bound does not take into account the structure of $\mtx{B}(t)$. The $n_{\mtx{\Psi}} = \mathcal{O}(\varepsilon^{-2})$ requirement implies that if we aim to increase the accuracy of the estimate by one digit, we would need to increase the number of queries by a factor of $100$.   }


\paragraph{Nyström estimator} Alternatively, the trace of a symmetric matrix whose singular values decay quickly can be approximated well by using a Gaussian sketching matrix $\mtx{\Omega} \in \mathbb{R}^{n \times n_{\mtx{\Omega}}}$ to form the Nyström approximation \cite{gittens-2013-revisiting-nystrom}
=======
\paragraph{Nyström estimator.} Alternatively, the trace of a symmetric matrix whose singular values decay quickly can be approximated well by using a Gaussian sketching matrix $\mtx{\Omega} \in \mathbb{R}^{n \times n_{\mtx{\Omega}}}$ to form the Nyström approximation \cite{gittens-2013-revisiting-nystrom}
>>>>>>> c0e53437
\begin{equation}
    \Nystr{\mtx{\Omega}}{\mtx{B}}(t) = (\mtx{B}(t) \mtx{\Omega}) (\mtx{\Omega}^{\top} \mtx{B}(t) \mtx{\Omega})^{\dagger} (\mtx{B}(t) \mtx{\Omega})^{\top}.
    \label{equ:nystrom-approximation}
\end{equation}
Then we can estimate the trace as $\Trace(\Nystr{\mtx{\Omega}}{\mtx{B}}(t))$. Thanks to the invariance of the trace under cyclic permutation of its arguments and the symmetry of the matrix, we may rewrite this estimator as

\begin{equation}
    \Trace(\Nystr{\mtx{\Omega}}{\mtx{B}}(t)) = \Trace( (\mtx{\Omega}^{\top} \mtx{B}(t) \mtx{\Omega})^{\dagger} ( \mtx{\Omega}^{\top} \mtx{B}(t)^2 \mtx{\Omega})).
    \label{equ:nystrom-trace-estimator}
\end{equation}

\paragraph{Nyström++ estimator.} Finally, \cite{lin-2017-randomized-estimation} proposes an estimator which corrects for inaccuracies in the Nyström approximation \refequ{equ:nystrom-trace-estimator} by estimating the trace of its residual using the Girard-Hutchinson estimator \refequ{equ:hutchinson-trace-estimator}
\begin{equation}
    \Nystrpp{\mtx{\Omega}}{\mtx{\Psi}}(\mtx{B}(t)) = \Trace(\Nystr{\mtx{\Omega}}{\mtx{B}}(t)) + \Hutch{\mtx{\Psi}}(\mtx{B}(t) - \Nystr{\mtx{\Omega}}{\mtx{B}}(t)).
    \label{equ:nystrompp-trace-estimator}
\end{equation}
This is the parameter-dependent analogue of the Nyström++ estimator \cite{persson-2022-improved-variants}, which itself is based on the Hutch++ estimator \cite{meyer-2021-hutch-optimal}. %We can interpret this estimator as an interpolation between the trace of the Nyström approximation and the Girard-Hutchinson estimator.

%In the remainder of this section, we will derive upper bounds on the error of these estimators.
%
%\begin{table}[ht]
%\centering
%\renewcommand{\arraystretch}{1.2}
%\begin{tabular}{@{}lcc@{}}
%\toprule
%Estimator & Matrix & $m=1600$\\
%\midrule
%Girard-Hutchinson & symmetric & $\mathcal{O}(\varepsilon^{-2})%$ \\
%Nyström & symmetric positive semi-definite & $\mathcal{O}%(\varepsilon^{-2})$ \\
%Nyström++ & symmetric positive semi-definite & $\mathcal{O}%(\varepsilon^{-1})$  \\
%\bottomrule
%\end{tabular}
%\end{table}

\subsection{Girard-Hutchinson estimator for parameter-dependent matrices}
\label{subsec:hutchinson}

We first analyze the Girard-Hutchinson estimator \refequ{equ:hutchinson-trace-estimator}. We bound its $L^1$-error in terms of the $L^1$-norm of the Frobenius norm $\lVert \cdot \rVert _F$ of the matrix whose trace we approximate.

??? START HERE ???
\color{blue}
\begin{theorem}{Girard-Hutchinson estimator for parameter-dependent matrices}{hutchinson}
    For a symmetric matrix $\mtx{B}(t) \in \mathbb{R}^{n \times n}$ that depends continuously on $t \in [a, b]$, consider the  Girard-Hutchinson estimator~\eqref{equ:hutchinson-trace-estimator} with an $n\times n_{\mtx{\Psi}}$ Gaussian random matrix $\mtx{\Psi}$. Then for any $k \in \mathbb{N}$ and $\gamma \geq 1$ the bound 
    \begin{equation} \label{eq:ghbound}
        \int_{a}^{b} \left| \Trace(\mtx{B}(t)) - \Hutch{\mtx{\Psi}}(\mtx{B}(t)) \right| ~\mathrm{d}t \leq 2^4 \gamma k \frac{1}{\sqrt{n_{\mtx{\Psi}}}} \int_{a}^{b} \lVert \mtx{B}(t) \rVert _F  ~\mathrm{d}t.
    \end{equation}
    holds with probability at least $1 - \gamma^{-2k}$.
    In particular, given $\varepsilon > 0$ and $\delta \in (0, 1)$, the bound $\int_{a}^{b} | \Trace(\mtx{B}(t)) - \Hutch{\mtx{\Psi}}(\mtx{B}(t)) | ~\mathrm{d}t \leq \varepsilon \int_{a}^{b} \lVert \mtx{B}(t) \rVert _F~\mathrm{d}t$ holds 
    with probability at least $1-\delta$ if $n_{\mtx{\Psi}} = \mathcal{O}(\varepsilon^{-2} \log(\delta^{-1})^2)$.
\end{theorem}

%The idea behind the proof is to bound  to extend the results to the continuous parameter case. We first only consider the $1$-query estimator and subsequently use a diagonal embedding trick to carry the result over to the general case.
\begin{proof} 
The proof proceeds by bounding moments for fixed values of $t$ and then use Minkowski's integral inequality. We start by considering the residual of the 1-query Girard-Hutchinson estimator for a fixed matrix $\mtx{B}$: 
    \begin{equation}
        r(\mtx{B}, \vct{\psi}) := \Trace(\mtx{B}) - \vct{\psi}^{\top} \mtx{B} \vct{\psi}
    \end{equation}
<<<<<<< HEAD
%    for a symmetric parameter-dependent matrix $\mtx{B}(t)$ over the real numbers
for a Gaussian random vector $\vct{\psi}$.
%
%    First, we consider $r(\mtx{B}(t), \vct{\psi})$ for a fixed $t \in [a,b]$ and therefore temporarily ignore the parameter-dependence.
The proof of \cite[Lemma 3]{cortinovis-2022-randomized-trace} shows that $r(\mtx{B}, \vct{\psi})$ is sub-Gamma with parameters $(v, c) = (2 \lVert \mtx{B} \rVert _F^2, 2 \lVert \mtx{B} \rVert _2)$ where $\lVert \cdot \rVert _2$ denotes the spectral norm. By \cite[Theorem 2.3]{Boucheron2013} this implies for every $k \in \mathbb{N}$ that
    \begin{align*}
=======
    for a symmetric parameter-dependent matrix $\mtx{B}(t)$ over the real numbers with the Gaussian random vector $\vct{\psi}$.

    First, we consider $r(\mtx{B}(t), \vct{\psi})$ for a fixed $t \in [a,b]$ and therefore temporarily ignore the parameter-dependence. From the proof of \cite[Lemma 3]{cortinovis-2022-randomized-trace} we know that $r(\mtx{B}, \vct{\psi})$ is sub-Gamma with parameters $(v, c) = (2 \lVert \mtx{B} \rVert _F^2, 2 \lVert \mtx{B} \rVert _2)$ where $\lVert \cdot \rVert _2$ denotes the spectral norm. Thus, by \cite[Theorem 2.3]{boucheron-2013-basic-inequalities} this implies that for every $k \in \mathbb{N}$
    \begin{align}
>>>>>>> c0e53437
        \mathbb{E}\left[ r(\mtx{B}, \vct{\psi})^{2 k} \right]
        &\leq k! \left( 16 \lVert \mtx{B} \rVert _F^2 \right)^k + (2 k)! \left( 8 \lVert \mtx{B} \rVert _2 \right)^{2 k}  \\
        &\le \big( k! 2^{4 k} + (2 k)! 2^{6 k}\big) \lVert \mtx{B} \rVert _F^{2 k} 
        \le \frac{9}{8} (2 k)! 2^{6 k} \lVert \mtx{B} \rVert _F^{2k}.
    \end{align*}
%     Because $\lVert \mtx{B} \rVert _2 \leq \lVert \mtx{B} \rVert _F$ and $k! 2^{4 k} + (2 k)! 2^{6 k} \leq \frac{9}{8}(2 k)! 2^{6 k}$ for any $k \in \mathbb{N}$, we can upper bound 
%     \begin{equation}
%         \mathbb{E}\left[ r(\mtx{B}, \vct{\psi})^{2 k} \right] \leq 
%     \end{equation}
    Stirling's approximation \cite{robbins-1955-remark-stirling} gives $(2 k)! < 2 \sqrt{\pi k}  e^{\sfrac{1}{24 k}} ( 2 k / e )^{2 k}$. Consequently, the $L^{2k}$ norm $\mathbb{E}^{2k}[\cdot] = \left(\mathbb{E}\left[ | \cdot |^{2k} \right] \right)^{\sfrac{1}{2k}}$ of $r(\mtx{B}, \vct{\psi})$ is bounded by
    \begin{equation}
        \mathbb{E}^{2k}\left[ r(\mtx{B}, \vct{\psi}) \right]
        \leq \left( \frac{9}{4} \sqrt{\pi k} e^{\sfrac{1}{24 k}} \right)^{\sfrac{1}{2k}} \left( \frac{2 k}{e}\right) 2^{3} \lVert \mtx{B} \rVert _F \leq 2^4 k \lVert \mtx{B} \rVert _F,
        \label{equ:hutchinson-trace-onequery-fixed}
    \end{equation}
    using the inequality $(\frac{9}{4} \sqrt{\pi k} e^{\sfrac{1}{24 k}})^{\sfrac{1}{2k}} < e$, which can be verified using the monotonic decrease of the left-hand side with respect to $k \in \mathbb{N}$.

<<<<<<< HEAD
    To address the parameter-dependent case, we first note that the continuity assumption implies that $r(\mtx{B}(t), \vct{\psi})$ is measurable. Therefore, we can apply Minkowski's integral inequality~\cite[Theorem 202]{hardy-1952-inequalities} to conclude from~\refequ{equ:hutchinson-trace-onequery-fixed} that
=======
    Now we make the transition to the continuous. Following \cite{kressner-2023-randomized-lowrank}, we can show that $r(\mtx{B}(t), \vct{\psi})$ is measurable. Therefore, Minkowski's integral inequality \cite[Theorem 202]{hardy-1952-inequalities} allows us to apply \refequ{equ:hutchinson-trace-onequery-fixed} in the continuous setting: 
>>>>>>> c0e53437
    \begin{equation}
        \mathbb{E}^{2 k}\left[ \int_{a}^{b} |r(\mtx{B}(t), \vct{\psi})|~\mathrm{d}t  \right]
        \leq \int_{a}^{b} \mathbb{E}^{2 k}\left[ r(\mtx{B}(t), \vct{\psi}) \right]~\mathrm{d}t
        \leq 2^4 k \int_{a}^{b} \lVert \mtx{B}(t) \rVert _F~\mathrm{d}t.
    \end{equation}
    Consequently, by Markov's inequality,  the inequality 
    \begin{equation} 
        \int_{a}^{b} |r(\mtx{B}(t), \vct{\psi})|~\mathrm{d}t \leq 2^4 k \gamma \int_{a}^{b} \lVert \mtx{B}(t) \rVert _F~\mathrm{d}t.
        \label{equ:hutchinson-trace-onequery-uniform}
    \end{equation}
    holds for any $\gamma \geq 1$ with probability at least $1 - \gamma^{-2 k}$. 

<<<<<<< HEAD
    To extend the bound~\eqref{equ:hutchinson-trace-onequery-uniform} from $1$ to $n_{\mtx{\Psi}}$ queries, we use a standard embedding trick (see, e.g.,~\cite[Theorem 1]{cortinovis-2022-randomized-trace}). Letting
=======
    To extend the bound to the $n_{\mtx{\Psi}}$-query quadratic trace estimator, we use a technique from the proof of \cite[Theorem 1]{cortinovis-2022-randomized-trace}. Let
>>>>>>> c0e53437
    \begin{equation}
        \widetilde{\mtx{B}}(t)
        = \frac{1}{n_{\mtx{\Psi}}} \begin{pmatrix}
            \mtx{B}(t) & & \\
            & \ddots & \\
            & & \mtx{B}(t)
        \end{pmatrix}
        \quad \text{and} \quad
        \widetilde{\vct{\psi}} = \begin{pmatrix}
            \vct{\psi}_1 \\
            \vdots \\
            \vct{\psi}_{n_{\mtx{\Psi}}}
        \end{pmatrix},
    \end{equation}
    we note that $\Trace(\mtx{B}(t)) - \Hutch{\mtx{\Psi}}(\mtx{B}(t)) = r(\widetilde{\mtx{B}}(t), \widetilde{\vct{\psi}})$ and $\lVert \widetilde{\mtx{B}}(t) \rVert _F = \lVert \mtx{B}(t) \rVert _F / \sqrt{n_{\mtx{\Psi}}}$ hold. Thus, the claimed probabilistic bound~\eqref{eq:ghbound} follows from applying~\eqref{equ:hutchinson-trace-onequery-uniform} to $r(\widetilde{\mtx{B}}(t), \widetilde{\vct{\psi}})$.
%     Then 
%     where $\vct{\psi}_1, \dots, \vct{\psi}_{n_{\mtx{\Psi}}} \in \mathbb{R}^{n}$ are independent Gaussian random vectors. Then $\lVert \widetilde{\mtx{B}}(t) \rVert _F = \lVert \mtx{B}(t) \rVert _F / \sqrt{n_{\mtx{\Psi}}}$, and
%     \begin{equation}
%         r(\widetilde{\mtx{B}}(t), \widetilde{\vct{\psi}}) = \Trace(\mtx{B}(t)) - \frac{1}{n_{\mtx{\Psi}}} \sum_{j=1}^{n_{\mtx{\Psi}}} \vct{\psi}_j^{\top} \mtx{B}(t) \vct{\psi}_j.
%     \end{equation}
%     Hence, by applying \refequ{equ:hutchinson-trace-onequery-uniform} to $r(\widetilde{\mtx{B}}(t), \widetilde{\vct{\psi}})$ we conclude that for any $k \in \mathbb{N}$ and $\gamma \geq 1$ with probability at least $1 - \gamma^{-2 k}$
%     \begin{equation}
%         \int_{a}^{b} \left| \Trace(\mtx{B}(t)) - \frac{1}{n_{\mtx{\Psi}}} \sum_{j=1}^{n_{\mtx{\Psi}}} \vct{\psi}_j^{\top} \mtx{B}(t) \vct{\psi}_j \right| ~ \mathrm{d}t
%         \leq 2^4 k \gamma \frac{1}{\sqrt{n_{\mtx{\Psi}}}} \int_{a}^{b} \lVert \mtx{B}(t) \rVert _F~\mathrm{d}t.
%     \end{equation}

    %Setting $\delta = \gamma^{-2 k}$ and choosing $k = \lceil \log(\delta^{-1}) %\rceil$, where $\lceil x \rceil$ is the ceiling function which returns the greatest %integer larger than or equal to $x$, we get that for all $\delta \in (0, e^{-\sfrac%{1}{2}})$
    %\begin{equation}
    %    k \gamma = \lceil \log(\delta^{-1}) \rceil \delta^{-\sfrac{1}{2\lceil \log%(\delta^{-1}) \rceil}}
    %    = \lceil \log(\delta^{-1}) \rceil e^{\sfrac{1}{2}\frac{\log(\delta^{-1})}%{\lceil \log(\delta^{-1}) \rceil}}
    %    \leq 2 \log(\delta^{-1}) e^{\sfrac{1}{2}},
    %\end{equation}
    %from which follows the second part of the theorem when $n_{\mtx{\Psi}} = (2^5 e^%{\sfrac{1}{2}} \varepsilon^{-1} \log(\delta^{-1}))^2$.

    Setting $\gamma = e$ and choosing $k = \lfloor \log(\delta^{-1}) / 2 \rfloor$,
    %where $\lfloor x \rfloor$ is the floor function which returns the largest integer smaller than or equal to %$x$,
    %we get that for all $\delta \in (0, 1)$
    the second part of the theorem follows when taking $n_{\mtx{\Psi}} = \lceil (2^3 e \varepsilon^{-1} \log(\delta^{-1}))^2 \rceil$.
    %where $\lceil x \rceil$ is the ceiling function which returns the smallest integer larger than or equal to $x$.
    %Consequently, with probability $1 - \delta$ we have
    %\begin{equation}
    %    \int_{a}^{b} \left| \frac{1}{n_{\mtx{\Psi}}} \sum_{i=1}^{n_{\mtx{\Psi}}} \vct{\psi}_i^{\top} \mtx{B}(t) \vct{\psi}_i - \Trace(\mtx{B}(t)) \right| ~ \mathrm{d}t \leq 32 e^{\sfrac{1}{2}} \frac{\log(\delta^{-1})}{\sqrt{n_{\mtx{\Psi}}}} \int_{a}^{b} \lVert \mtx{B}(t) \rVert _F~\mathrm{d}t
    %\end{equation}
\end{proof}
\color{black}

%\begin{remark}
%    If additionally $\mtx{B}(t)$ is nonzero and symmetric positive semi-definite for all $t \in [a, b]$, then it follows from the proof of \refthm{thm:hutchinson} that with probability at least $1 - \delta$
%    \begin{equation}
%        \int_{a}^{b} \frac{| \Trace(\mtx{B}(t)) - \Hutch{\mtx{\Psi}}(\mtx{B}(t)) |}{\Trace(\mtx{B}(t))} ~\mathrm{d}t < \varepsilon,
%    \end{equation}
%    if $n_{\mtx{\Psi}} \geq 2^{10} \varepsilon^{-2} \log(\delta^{-1})^2 (\int_{a}^{b} \mu(t)^{\sfrac{1}{2}}~\mathrm{d}t)^2$ with $\mu(t) = \lVert \mtx{B}(t) \rVert _2 / \Trace(\mtx{B}(t))$. Compared to the constant matrix equivalent \cite[Remark 2]{cortinovis-2022-randomized-trace} we mainly observe a larger constant and an additional factor of $\log(\delta^{-1})$.
%\end{remark}

<<<<<<< HEAD
Compared to the analogous result for the constant case~\cite[Lemma 2.1]{meyer-2021-hutch-optimal},
the result of~\Refthm{thm:hutchinson} requires one to choose the number of queries $n_{\mtx{\Psi}}$ by a factor $\log(\delta^{-1})$ larger to yield the same guarantee.
=======
Compared to the constant case \cite[Lemma 2.1]{meyer-2021-hutch-optimal} we need to choose the number of queries $n_{\mtx{\Psi}}$ by a factor of $\log(\delta^{-1})$ larger to achieve the same guarantee.
>>>>>>> c0e53437


\subsection{Nyström approximation for parameter-dependent matrices}
\label{subsec:nystrom}

For symmetric positive semi-definite matrices whose singular values decay rapidly, the Nyström estimate \refequ{equ:nystrom-trace-estimator} can be significantly better than the Girard-Hutchinson estimate. This is reflected in the following theorem.

\begin{theorem}{Nyström estimator for parameter-dependent matrices}{nystrom}
    Suppose $\mtx{B}(t) \in \mathbb{R}^{n \times n}$ is continuous and positive semi-definite in $t \in [a, b]$. Let $r \geq 2$ and $n_{\mtx{\Omega}} \geq r + 4$ be two integers. Then for all $\gamma \geq 1$ with probability at least $1 - \gamma^{-(n_{\mtx{\Omega}} - r)}$
    \begin{equation}
        \int_{a}^{b} \left| \Trace(\mtx{B}(t)) - \Trace(\Nystr{\mtx{\Omega}}{\mtx{B}}(t)) \right| ~\mathrm{d}t
        \leq \gamma^2 (1 + r) \int_{a}^{b} \sum_{i = r+1}^{n} \sigma_i(\mtx{B}(t)) ~\mathrm{d}t.
    \end{equation}
\end{theorem}

\begin{proof}
    Since $\mtx{B}(t)$ is positive semi-definite for all $t$, then by \cite[Lemma 2.1]{frangella-2023-randomized-nystrom}, $\mtx{B}(t) - \Nystr{\mtx{\Omega}}{\mtx{B}}(t)$ is also positive semi-definite for all $t$. Therefore, for fixed $t \in [a, b]$
    \begin{equation}
        \left| \Trace(\mtx{B}(t)) - \Trace(\Nystr{\mtx{\Omega}}{\mtx{B}}(t)) \right|
        = \left| \Trace(\mtx{B}(t) - \Nystr{\mtx{\Omega}}{\mtx{B}}(t)) \right|
        = \lVert \mtx{B}(t) - \Nystr{\mtx{\Omega}}{\mtx{B}}(t) \rVert _{\ast},
    \end{equation}
    where $\lVert \cdot \rVert _{\ast}$ represents the nuclear norm.  From the proof of \cite[Corollary 8.2]{tropp-2023-randomized-algorithms} it follows that
    \begin{equation}
        %\lVert f(\mtx{A}, t) - \widehat{f}(\mtx{A}, t) \rVert _{\ast} = \lVert (\mtx{I}_n - \mtx{\Pi}_{f(\mtx{A}, t)^{\sfrac{1}{2}} \mtx{\Omega}}) f(\mtx{A}, t)^{\sfrac{1}{2}} \rVert _2^2 \leq \lVert (\mtx{I}_n - \mtx{\Pi}_{f(\mtx{A}, t)^{\sfrac{1}{2}} \mtx{\Omega}}) f(\mtx{A}, t)^{\sfrac{1}{2}} \rVert _F^2
        \lVert \mtx{B}(t) - \Nystr{\mtx{\Omega}}{\mtx{B}}(t) \rVert _{\ast} = \lVert (\mtx{I}_n - \mtx{\Pi}_{\mtx{B}(t)^{\sfrac{1}{2}} \mtx{\Omega}}) \mtx{B}(t)^{\sfrac{1}{2}} \rVert _F^2.
    \end{equation}
    Hence, by \cite[Theorem 9]{kressner-2023-randomized-lowrank}, with $n_{\mtx{\Omega}} = p + r$, the result follows by noting $\sigma_i(\mtx{B}(t)^{\sfrac{1}{2}})^{2} = \sigma_i(\mtx{B}(t))$.

\end{proof}

Compared to the constant matrix case \cite[Theorem 8.1]{tropp-2023-randomized-algorithms}, our bound also scales with the best rank-$r$ approximation error in the nuclear norm, albeit with a factor approximately proportional to $r$, which cannot be compensated for with large enough oversampling.

The downside of the Nyström estimator is that it will -- in general -- not work well enough on matrices whose singular values do not decay quickly, for example $\mtx{B}(t) \equiv \mtx{I}_n$.

\subsection{Nyström++ estimator for parameter-dependent matrices}
\label{subsec:nystrom-pp}

Just as in the constant matrix case, our goal is now to prove that the Nyström++ estimator \refequ{equ:nystrompp-trace-estimator} achieves an $\varepsilon$-relative error with just $\mathcal{O}(\varepsilon^{-1})$ random vectors used to construct the estimate. To do so, we mimic the proof of a similar bound for the Hutch++ estimator \cite[Theorem 3.1]{meyer-2021-hutch-optimal}. Correspondingly, we will need to show that with $n_{\mtx{\Omega}} = \mathcal{O}(\varepsilon^{-2})$ random vectors, the Nyström approximation verifies $\int \lVert \mtx{B}(t) - \Nystr{\mtx{\Omega}}{\mtx{B}}(t)\rVert _F~\mathrm{d}t \leq \varepsilon \int \Trace(\mtx{B}(t))~\mathrm{d}t$, regardless of the structure of the matrix $\mtx{B}(t)$. Just as in the corresponding proof for the Girard-Hutchinson estimator \refthm{thm:hutchinson}, we again bound the higher order moments of the approximation error for fixed $t$ and then use Minkowsi's integral inequality to carry over the results to the continuous case. We will do this in a sequence of three lemmas.

For reasons which will become clear in the proof of the final and most interesting of these lemmas (\reflem{lem:nystrom}), we will need to bound $\mathbb{E}^{\sfrac{p}{2}}\left[\lVert \mtx{A} \mtx{\Omega} \rVert _2^2 \right]$ for a constant matrix $\mtx{A} \in \mathbb{R}^{m \times m}$ and a standard Gaussian random matrix $\mtx{\Omega} \in \mathbb{R}^{m \times k}$. The corresponding result for the Frobenius norm $\mathbb{E}^{\sfrac{p}{2}}\left[\lVert \mtx{A} \mtx{\Omega} \rVert _F^2 \right]$ has already been shown in \cite[Lemma 7]{kressner-2023-randomized-lowrank}. Several ways of separately bounding the spectral norm moments of the Wishart matrix $\mtx{\Omega} \mtx{\Omega}^{\top}$, i.e. when $\mtx{A} = \mtx{I}_m$ already exist, however, all of them are not sufficient for our purposes because they scale with $m$ \cite{chen-2005-condition-numbers, edelman-1988-eigenvalues-condition, james-1964-distributions-matrix}. In \cite[Lemma B.1]{tropp-2023-randomized-algorithms} a bound is achieved for $p = 2$ and $p = 4$. We will now generalize this result for arbitrary $p \in \mathbb{N}$. To do so, we first show the bound for Gaussian random vectors and then extend it to Gaussian random matrices in \reflem{lem:spectral-norm-moment}.

\begin{lemma}{Spectral norm moments of non-standard Gaussian random vector}{spectral-norm-moment-vector}
    The matrix $\mtx{A} \in \mathbb{R}^{m \times m}$ and the standard Gaussian random vector $\vct{\omega} \in \mathbb{R}^{m}$ satisfy for all $k,p \in \mathbb{N}$ 
    \begin{equation}
        \mathbb{E}^{\sfrac{p}{2}}\left[ \lVert \mtx{A} \vct{\omega} \rVert _2^2 \right]
        \leq  (k + p) \left( \lVert \mtx{A} \rVert _2^2 + \frac{1}{k} \lVert \mtx{A} \rVert _F^2 \right).
    \end{equation}
    %\begin{equation}
    %    \mathbb{E}^{p}\left[ \lVert \mtx{\Sigma} \mtx{\Omega}_2\rVert _2 \right]
    %    &\leq \sqrt{\frac{k + p}{2}} \cdot \left( 2 + \frac{1}{\sqrt{k}} \right) \cdot \lVert \mtx{\Sigma} \rVert _2 + \sqrt{\frac{k + p}{2k}} \cdot \lVert \mtx{\Sigma} \rVert _F. \notag \\
    %    \mathbb{E}^{p}\left[ \lVert \mtx{\Omega}_1^{\dagger} \rVert _2 \right]
    %    &\leq \frac{1}{2} \left( 1 + \frac{p}{k - r + 1 - p} \right)^{\sfrac{1}{p}} \left( \frac{k + r}{k - r + 2} \right).
    %\end{equation}
    %If we choose 
\end{lemma}

\begin{remark}
    In particular, this result can also be used to bound
    \begin{equation}
        \mathbb{E}^{p}\left[ \lVert \mtx{A} \vct{\omega} \rVert _2 \right] = \sqrt{\mathbb{E}^{\sfrac{p}{2}}\left[ \lVert \mtx{A} \vct{\omega} \rVert _2^2 \right]} \leq \sqrt{k + p} \cdot \left(\lVert \mtx{A} \rVert _2 + \frac{1}{\sqrt{k}}\lVert \mtx{A} \rVert _F\right)
    \end{equation}
    for any $k,p \in \mathbb{N}$.
\end{remark}

\begin{proof}
    With the singular value decomposition $\mtx{A} = \mtx{U} \mtx{\Sigma} \mtx{V}^{\top}$ and the unitary invariance of the spectral norm, it can be seen that $\lVert \mtx{A} \mtx{\omega} \rVert _2^2 = \lVert \mtx{\Sigma} \widetilde{\mtx{\omega}} \rVert _2^2$ where $\widetilde{\mtx{\omega}}$ is again a standard Gaussian random vector. Hence, it is enough to bound $\mathbb{E}^{\sfrac{p}{2}}\left[ \lVert \mtx{\Sigma} \mtx{\omega} \rVert _2^2 \right]$ for a diagonal matrix $\mtx{\Sigma} = \operatorname{diag}(\sigma_1, \dots, \sigma_m)$ with $\sigma_1 \geq \dots \geq \sigma_m \geq 0$.

    First, we can rewrite
    \begin{equation}
        \mathbb{E}^{\sfrac{p}{2}}\left[ \lVert \mtx{\Sigma} \vct{\omega} \rVert _2^2 \right]
        = \mathbb{E}^{\sfrac{p}{2}}\left[ \sum_{i=1}^{m} \sigma_i^2 \omega_i^2 \right].
        \label{equ:matvec-spectral-norm-simplification}
    \end{equation}
    Inspired by the proof of \cite[Theorem 1]{cohen-2016-optimal-approximate}, we split the diagonal entries of $\mtx{\Sigma}$ into $\ell = \lceil m/k \rceil$ groups of size $k \geq 1$
    \begin{equation}
        \overbrace{\underbrace{\sigma_1, \dots, \sigma_k}_{\leq \sigma_1}}^{\geq \sigma_{k+1}}, \overbrace{\underbrace{\sigma_{k+1}, \dots, \sigma_{2k}}_{\leq \sigma_{k+1}}}^{\geq \sigma_{2k+1}}, \dots, \overbrace{\underbrace{\sigma_{(\ell - 1)k + 1}, \dots, \sigma_{\ell k}}_{\leq \sigma_{(\ell - 1)k + 1}}}^{\geq 0}.
    \end{equation}
    If $m$ is not a multiple of $k$, we let $\sigma_i = 0$ for $i > m$. Since $\sigma_1 \geq \dots \geq \sigma_{\ell k} \geq 0$,
    \begin{equation}
        \sigma_1^2 = \lVert \mtx{\Sigma} \rVert _2^2
        \quad \text{and} \quad
        \sigma_{(i-1)k + 1}^2 \leq \frac{1}{k} \sum_{j=1}^{k} \sigma_{(i-2)k + j}^2, i = 2, \dots, \ell,
    \end{equation}
    and therefore
    \begin{equation}
        \sum_{i=1}^{\ell} \sigma_{(i-1)k + 1}^2 = \lVert \mtx{\Sigma} \rVert _2^2 + \sum_{i=2}^{\ell} \sigma_{(i-1)k + 1}^2  \leq \lVert \mtx{\Sigma} \rVert _2^2 + \frac{1}{k} \sum_{n=1}^{(\ell - 1)k} \sigma_n^2 \leq \lVert \mtx{\Sigma} \rVert _2^2 + \frac{1}{k} \lVert \mtx{\Sigma} \rVert _F^2.
        \label{equ:singular-value-group-bound}
    \end{equation}
    This allows us to bound
    \begin{align}
        \mathbb{E}^{\sfrac{p}{2}}\left[ \sum_{i=1}^{m} \sigma_i^2 \omega_i^2 \right]
        &= \mathbb{E}^{\sfrac{p}{2}}\Bigg[ \sum_{i=1}^{\ell} \sum_{j=1}^{k} \underbrace{\sigma_{(i-1)k + j}^2}_{\leq \sigma_{(i-1)k + 1}^2} \omega_{(i-1)k + j}^2 \Bigg] && \text{(separate sum into groups)} \notag \\
        &\leq \mathbb{E}^{\sfrac{p}{2}}\left[ \sum_{i=1}^{\ell} \sigma_{(i-1)k + 1}^2 \sum_{j=1}^{k} \omega_{(i-1)k + j}^2 \right] && \text{($\sigma_{(i-1)k + j}^2 \leq \sigma_{(i-1)k + 1}^2$, $\forall i, j$)} \notag \\
        &\leq \sum_{i=1}^{\ell} \sigma_{(i-1)k + 1}^2 ~ \mathbb{E}^{\sfrac{p}{2}}\left[ \sum_{j=1}^{k} \omega_{(i-1)k + j}^2 \right] && \text{(triangle inequality)} \notag \\
        %&\leq \left( \lVert \mtx{\Sigma} \rVert _2^2 + \frac{1}{k} \lVert \mtx{\Sigma} \rVert _F^2 \right) 2 \left( \frac{\Gamma(\frac{k}{2} + p)}{\Gamma(\frac{k}{2})} \right)^{\sfrac{1}{p}} && \text{(\refequ{equ:singular-value-group-bound} and \cite[Theorem 3.3.2]{hogg-2013-introduction-mathematical})} \notag \\
        &\leq (k + p) \sum_{i=1}^{\ell} \sigma_{(i-1)k + 1}^2 && \text{(\reflem{lem:gamma})} \notag \\
        &\leq (k + p) \left( \lVert \mtx{\Sigma} \rVert _2^2 + \frac{1}{k} \lVert \mtx{\Sigma} \rVert _F^2 \right). && \text{(using \refequ{equ:singular-value-group-bound})}
    \end{align}
    
    %The moments of $\lVert \mtx{\Omega}_1^{\dagger} \rVert _2$ can be bound with help of the proof of \cite[Lemma B.3]{tropp-2023-randomized-algorithms}
    %\begin{align}
    %    \mathbb{E}^{p}\left[ \lVert \mtx{\Omega}_1^{\dagger} \rVert _2 \right]
    %    &= \mathbb{E}\left[ \lVert ( \mtx{\Omega}_1 \mtx{\Omega}_1^{\top} )^{-1} \rVert _2^{\sfrac{p}{2}} \right]^{\sfrac{1}{p}} \notag \\
    %    &\leq \left( 1 + \frac{p}{k - r + 1 - p} \right)^{\sfrac{1}{p}} \left( \frac{1}{\Gamma(k - r + 2)} \right)^{\frac{1}{k - r + 1}} \left( \frac{k + r}{2} \right) \notag \\
    %    &\leq \frac{1}{2} \left( 1 + \frac{p}{k - r + 1 - p} \right)^{\sfrac{1}{p}} \left( \frac{k + r}{k - r + 2} \right)
    %\end{align}
    %With the Taylor series expansion of the exponential function it can be shown that $e^n \geq 1 + n$ and $e^n \geq \frac{n^n}{n!}$ for all $n \in \mathbb{N}$, from which $(n + 1)^{\sfrac{1}{n}} \leq e$ and $\left( \frac{1}{n!} \right)^{\sfrac{1}{n}} \leq \frac{e}{n}$ follow respectively. Hence,
    %\begin{equation}
    %    \mathbb{E}^{k}\left[ \lVert \mtx{\Omega}_1^{\dagger} \rVert _2 \right]
    %    \leq \frac{e^2}{k + 1}\sqrt{ \frac{3k}{2} }
    %    \leq e^2 \sqrt{\frac{3}{2k}}.
    %    \label{equ:OSE-moment-bound-second}
    %\end{equation}

\end{proof}

\begin{lemma}{Spectral norm moments of non-standard Gaussian random matrix}{spectral-norm-moment}
    The matrix $\mtx{A} \in \mathbb{R}^{m \times m}$ and the standard Gaussian random matrix $\mtx{\Omega} \in \mathbb{R}^{m \times k}$ satisfy for all $p \in \mathbb{N}$ 
    \begin{equation}
        \mathbb{E}^{\sfrac{p}{2}}\left[ \lVert \mtx{A} \mtx{\Omega} \rVert _2^2 \right]
        \leq  (k + p) \left( 3 \lVert \mtx{A} \rVert _2^2 + \frac{1}{k} \lVert \mtx{A} \rVert _F^2 \right).
    \end{equation}
    %\begin{equation}
    %    \mathbb{E}^{p}\left[ \lVert \mtx{\Sigma} \mtx{\Omega}_2\rVert _2 \right]
    %    &\leq \sqrt{\frac{k + p}{2}} \cdot \left( 2 + \frac{1}{\sqrt{k}} \right) \cdot \lVert \mtx{\Sigma} \rVert _2 + \sqrt{\frac{k + p}{2k}} \cdot \lVert \mtx{\Sigma} \rVert _F. \notag \\
    %    \mathbb{E}^{p}\left[ \lVert \mtx{\Omega}_1^{\dagger} \rVert _2 \right]
    %    &\leq \frac{1}{2} \left( 1 + \frac{p}{k - r + 1 - p} \right)^{\sfrac{1}{p}} \left( \frac{k + r}{k - r + 2} \right).
    %\end{equation}
    %If we choose 
\end{lemma}

\begin{remark}
    In particular, this result can also be used to bound
    \begin{equation}
        \mathbb{E}^{p}\left[ \lVert \mtx{A} \mtx{\Omega} \rVert _2 \right] = \sqrt{\mathbb{E}^{\sfrac{p}{2}}\left[ \lVert \mtx{A} \mtx{\Omega} \rVert _2^2 \right]} \leq \sqrt{k + p} \cdot \left(\sqrt{3} \lVert \mtx{A} \rVert _2 + \frac{1}{\sqrt{k}}\lVert \mtx{A} \rVert _F\right)
    \end{equation}
    for any $k,p \in \mathbb{N}$. For $p=2$ this bound is slightly less tight than its equivalent in \cite[Lemma B.1]{tropp-2023-randomized-algorithms}.
\end{remark}

\begin{proof}
    In the proof of \cite[Lemma B.1]{tropp-2023-randomized-algorithms}, it is shown that Slepian's inequality \cite[Theorem 7.2.1]{vershynin-2018-highdimensional-probability} applied to two appropriately constructed Gaussian random fields yields
    \begin{equation}
        \mathbb{E}^{\sfrac{p}{2}}\left[ \lVert \mtx{A} \mtx{\Omega} \rVert _2^2 \right]
        \leq \lVert \mtx{A} \rVert _2^2 \mathbb{E}^{\sfrac{p}{2}}\left[ \lVert \vct{\omega}_1 \rVert _2^2 \right] + \mathbb{E}^{\sfrac{p}{2}}\left[ \lVert \mtx{A} \vct{\omega}_2 \rVert _2^2 \right]
    \end{equation}
    for independent standard Gaussian random vectors $\vct{\omega}_1 \in \mathbb{R}^{k}$ and $\vct{\omega}_2 \in \mathbb{R}^{m}$. Both moments can be bound using \reflem{lem:spectral-norm-moment-vector}, one of which with $\mtx{A} = \mtx{I}_k$, to get
    \begin{align}
        \mathbb{E}^{\sfrac{p}{2}}\left[ \lVert \mtx{A} \mtx{\Omega} \rVert _2^2 \right]
        &\leq \lVert \mtx{A} \rVert _2^2 (k + p) \left( \lVert \mtx{I}_k \rVert _2^2 + \frac{1}{k} \lVert \mtx{I}_k \rVert _F^2 \right) + (k + p) \left( \lVert \mtx{A} \rVert _2^2 + \frac{1}{k} \lVert \mtx{A} \rVert _F^2 \right) \notag \\
        &\leq (k + p) \left( 3 \lVert \mtx{A} \rVert _2^2 + \frac{1}{k} \lVert \mtx{A} \rVert _F^2 \right).
    \end{align}

    %The moments of $\lVert \mtx{\Omega}_1^{\dagger} \rVert _2$ can be bound with help of the proof of \cite[Lemma B.3]{tropp-2023-randomized-algorithms}
    %\begin{align}
    %    \mathbb{E}^{p}\left[ \lVert \mtx{\Omega}_1^{\dagger} \rVert _2 \right]
    %    &= \mathbb{E}\left[ \lVert ( \mtx{\Omega}_1 \mtx{\Omega}_1^{\top} )^{-1} \rVert _2^{\sfrac{p}{2}} \right]^{\sfrac{1}{p}} \notag \\
    %    &\leq \left( 1 + \frac{p}{k - r + 1 - p} \right)^{\sfrac{1}{p}} \left( \frac{1}{\Gamma(k - r + 2)} \right)^{\frac{1}{k - r + 1}} \left( \frac{k + r}{2} \right) \notag \\
    %    &\leq \frac{1}{2} \left( 1 + \frac{p}{k - r + 1 - p} \right)^{\sfrac{1}{p}} \left( \frac{k + r}{k - r + 2} \right)
    %\end{align}
    %With the Taylor series expansion of the exponential function it can be shown that $e^n \geq 1 + n$ and $e^n \geq \frac{n^n}{n!}$ for all $n \in \mathbb{N}$, from which $(n + 1)^{\sfrac{1}{n}} \leq e$ and $\left( \frac{1}{n!} \right)^{\sfrac{1}{n}} \leq \frac{e}{n}$ follow respectively. Hence,
    %\begin{equation}
    %    \mathbb{E}^{k}\left[ \lVert \mtx{\Omega}_1^{\dagger} \rVert _2 \right]
    %    \leq \frac{e^2}{k + 1}\sqrt{ \frac{3k}{2} }
    %    \leq e^2 \sqrt{\frac{3}{2k}}.
    %    \label{equ:OSE-moment-bound-second}
    %\end{equation}

\end{proof}

\begin{lemma}{Nyström approximation for parameter-dependent matrices}{nystrom}
    Let $\mtx{B}(t) \in \mathbb{R}^{n \times n}$ be symmetric positive semi-definite and continuously depend on $t \in [a, b]$. Then its Nyström approximation $\Nystr{\mtx{\Omega}}{\mtx{B}}(t)$ with Gaussian random matrix $\mtx{\Omega} \in \mathbb{R}^{n \times n_{\mtx{\Omega}}}$ for \emph{even} $n_{\mtx{\Omega}} \geq 4$ verifies with probability at least $1 - \gamma^{-\sfrac{n_{\mtx{\Omega}}}{4}}$
    \begin{equation}
        \int_{a}^{b} \lVert \mtx{B}(t) - \Nystr{\mtx{\Omega}}{\mtx{B}}(t) \rVert _F~\mathrm{d}t \leq \gamma \frac{c}{\sqrt{n_{\mtx{\Omega}}}} \int_{a}^{b} \Trace(\mtx{B}(t))~\mathrm{d}t
        \label{qu:nystrompp-theorem-bound}
    \end{equation}
    for any $\gamma \geq 1$ and a universal constant $c > 0$. In particular, if we choose $n_{\mtx{\Omega}} = \mathcal{O}(\varepsilon^{-2} + \log(\delta^{-1}))$, then with probability at least $1-\delta$ for $\delta \in (0, 1)$ and $\varepsilon > 0$ we have $\int_{a}^{b} \lVert \mtx{B}(t) - \Nystr{\mtx{\Omega}}{\mtx{B}}(t) \rVert _F~\mathrm{d}t \leq \varepsilon \int_{a}^{b} \Trace(\mtx{B}(t))~\mathrm{d}t$.
\end{lemma}

%\todo{Proof idea: structural bound, then higher order moment bound to apply Markov's inequality.}

\begin{proof}
    First, we temporarily omit the parameter dependence. Let $\mtx{B} = \mtx{U} \mtx{\Lambda} \mtx{U}^{\top}$ be the eigenvalue decomposition of a symmetric positive semi-definite matrix $\mtx{B} \in \mathbb{R}^{n \times n}$, i.e. $\mtx{\Lambda} = \operatorname{diag}(\lambda_1, \dots, \lambda_n)$ and $\mtx{U}^{\top} \mtx{U}= \mtx{I}_n$. We partition these matrices into
    \begin{equation}
        \rule[\dimexpr-2ex-\ht\strutbox]{0pt}{\dimexpr2ex+4ex+\baselineskip}
        \mtx{U} = \begin{bmatrix}
            \smash{\underbrace{\mtx{U}_1}_{n \times k}} & \smash{\underbrace{\mtx{U}_2}_{n \times (n-k)}}
        \end{bmatrix}
        \quad \text{and} \quad
        \mtx{\Lambda} =
        \begin{bmatrix}
            \smash{\overbrace{\mtx{\Lambda}_1}^{k \times k}} & \\ & \smash{\underbrace{\mtx{\Lambda}_2}_{(n-k) \times (n-k)}}
        \end{bmatrix}.
    \end{equation}
    Further, for a standard Gaussian random matrix $\mtx{\Omega} \in \mathbb{R}^{n \times n_{\mtx{\Omega}}}$ we define $\mtx{\Omega}_1 = \mtx{U}_1^{\top} \mtx{\Omega} \in \mathbb{R}^{k \times n_{\mtx{\Omega}}}$ and $\mtx{\Omega}_2 = \mtx{U}_2^{\top} \mtx{\Omega} \in \mathbb{R}^{(n - k) \times n_{\mtx{\Omega}}}$, which are likewise standard Gaussian.

    We can apply \cite[Theorem B.1]{persson-2023-randomized-lowrank} with $f(x) = x$ to bound
    \begin{equation}
        \lVert \mtx{B} - \Nystr{\mtx{\Omega}}{\mtx{B}} \rVert _F 
        \leq  \lVert \mtx{\Lambda}_2 \rVert _F + \lVert \mtx{\Lambda}_2^{\sfrac{1}{2}} \mtx{\Omega}_2 \mtx{\Omega}_1^{\dagger} \rVert _{(4)}^2,
        \label{equ:nystrom-proof-persson-bonud}
    \end{equation}
    where $\lVert \cdot \rVert _{(4)}$ denotes the Schatten-4 norm.
    
    As in the proof of \cite[Lemma 3]{meyer-2021-hutch-optimal}, the first term -- and its moments -- are limited by
    \begin{equation}
        \lVert \mtx{\Lambda}_2 \rVert _F
        = \sqrt{\sum_{i=k+1}^{n} \lambda_i^2}
        \leq \sqrt{ \lambda_{k+1} \sum_{i=k+1}^{n} \lambda_i}
        \leq \sqrt{ \frac{\Trace(\mtx{B})}{k} \Trace(\mtx{B})}
        \leq \frac{1}{\sqrt{k}} \Trace(\mtx{B}).
        \label{equ:nystrom-proof-frobenius-trace}
    \end{equation}
    The $q$-th moment of the second term can be processed with standard matrix norm manipulations and the stochastic independence of $\mtx{\Omega}_1$ and $\mtx{\Omega}_2$ to
    \begin{equation}
        \mathbb{E}^{q}\left[ \lVert \mtx{\Lambda}_2^{\sfrac{1}{2}} \mtx{\Omega}_2 \mtx{\Omega}_1^{\dagger} \rVert _{(4)}^2 \right]
        %&= \mathbb{E}^{p}\left[ \lVert (\mtx{\Lambda}_2^{\sfrac{1}{2}} \mtx{\Omega}_2 \mtx{\Omega}_1^{\dagger} )( \mtx{\Lambda}_2^{\sfrac{1}{2}} \mtx{\Omega}_2 \mtx{\Omega}_1^{\dagger})^{\top} \rVert _F \right] && \text{($\lVert \mtx{A} \rVert _{(4)}^2 = \lVert \mtx{A} \mtx{A}^{\top} \rVert _{F}$)} \notag \\
        %&\leq \mathbb{E}^{p}\left[ \lVert \mtx{\Lambda}_2^{\sfrac{1}{2}} \mtx{\Omega}_2 \mtx{\Omega}_1^{\dagger} \rVert _F \lVert \mtx{\Lambda}_2^{\sfrac{1}{2}} \mtx{\Omega}_2 \mtx{\Omega}_1^{\dagger} \rVert _2 \right] && \text{($\lVert \mtx{A} \mtx{B} \rVert _F \leq \lVert \mtx{A} \rVert _F \lVert \mtx{B} \rVert _2$)} \notag \\
        \leq \mathbb{E}^{q}\left[ \sqrt{k} \lVert \mtx{\Lambda}_2^{\sfrac{1}{2}} \mtx{\Omega}_2 \mtx{\Omega}_1^{\dagger} \rVert _2^2 \right]%  && \text{($\lVert \mtx{A} \rVert _{(4)}^2 \leq \sqrt{k} \lVert \mtx{A} \rVert _2^2$)} \notag \\
        %\leq \mathbb{E}^{p}\left[ \sqrt{k} \lVert \mtx{\Lambda}_2^{\sfrac{1}{2}} \mtx{\Omega}_2 \rVert _2^2 \lVert \mtx{\Omega}_1^{\dagger} \rVert _2^2 \right]%  && \text{(submultiplicativity)} \notag \\
        \leq \sqrt{k} \mathbb{E}^{q}\left[ \lVert \mtx{\Lambda}_2^{\sfrac{1}{2}} \mtx{\Omega}_2 \rVert _2^2\right] \mathbb{E}^{q}\left[ \lVert \mtx{\Omega}_1^{\dagger} \rVert _2^2  \right].% && \text{(independence)}
        \label{equ:nystrom-proof-processed-tail}
    \end{equation}
    To match the decay rate of the moments of the first term in \refequ{equ:nystrom-proof-persson-bonud}, we will need to ensure that this term also is of order $\mathcal{O}(\Trace(\mtx{B}) / \sqrt{k})$. To this purpose, and to simplify the notation, we choose $k = n_{\mtx{\Omega}}/2$ and $q = n_{\mtx{\Omega}}/4$ for even $n_{\mtx{\Omega}}$ to ensure $k \in \mathbb{N}$. We can apply \reflem{lem:spectral-norm-moment} with $\mtx{A} = \mtx{\Lambda}_2^{\sfrac{1}{2}}$ and $p = n_{\mtx{\Omega}}/2$ to bound
    \begin{equation}
        \mathbb{E}^{\sfrac{n_{\mtx{\Omega}}}{4}}\left[ \lVert \mtx{\Lambda}_2^{\sfrac{1}{2}} \mtx{\Omega}_2 \rVert _2^2 \right]
        \leq n_{\mtx{\Omega}} \left( 3 \lVert \mtx{\Lambda}_2^{\sfrac{1}{2}} \rVert _2^2 + \frac{2}{n_{\mtx{\Omega}}} \lVert \mtx{\Lambda}_2^{\sfrac{1}{2}} \rVert _F^2 \right).
        \label{equ:spectral-norm-bound-applied}
    \end{equation}
    The moments of $\lVert \mtx{\Omega}_1^{\dagger} \rVert _2$ can be bound with help of the proof of \cite[Lemma B.3]{tropp-2023-randomized-algorithms}
    \begin{equation}
        \mathbb{E}^{\sfrac{n_{\mtx{\Omega}}}{4}}\left[ \lVert \mtx{\Omega}_1^{\dagger} \rVert _2^2 \right]
        = \mathbb{E}\left[ \lVert ( \mtx{\Omega}_1 \mtx{\Omega}_1^{\top} )^{-1} \rVert _2^{\sfrac{n_{\mtx{\Omega}}}{4}} \right]^{\sfrac{4}{n_{\mtx{\Omega}}}}%  \notag \\
        \leq \left( 1 + \frac{n_{\mtx{\Omega}}}{2} \right)^{\sfrac{4}{n_{\mtx{\Omega}}}} \left( \frac{1}{(\frac{n_{\mtx{\Omega}}}{2} + 1)!}\right)^{\frac{2}{\frac{n_{\mtx{\Omega}}}{2} + 1}} \left( \frac{3 n_{\mtx{\Omega}}}{4}\right).
    \end{equation}
    From the expansion of the exponential function as a power series $e^n = 1 + n + \dots + n^n/n! + \dots$ for $n \in \mathbb{N}$ we see $e^n \geq 1 + n$ and $e^n \geq n^n / n!$, from which $(1 + n)^{\sfrac{1}{n}} \leq e$ and $\left( 1/n! \right)^{\sfrac{1}{n}} \leq e/n$ follow respectively. Hence,
    \begin{equation}
        \mathbb{E}^{\sfrac{n_{\mtx{\Omega}}}{4}}\left[ \lVert \mtx{\Omega}_1^{\dagger} \rVert _2^2 \right]
        \leq e^2 \frac{e^2}{(\frac{n_{\mtx{\Omega}}}{2}+ 1)^2} \left( \frac{3 n_{\mtx{\Omega}}}{4}\right)
        \leq \frac{3 e^4}{n_{\mtx{\Omega}}}.
        \label{equ:pinv-spectral-norm-bound}
    \end{equation}
    As opposed to \cite[Lemma B.3]{tropp-2023-randomized-algorithms}, our bound holds for all even $n_{\mtx{\Omega}} \in \mathbb{N}$, at the cost of a factor of $e^2$. Inserting \refequ{equ:spectral-norm-bound-applied} and  \refequ{equ:pinv-spectral-norm-bound} in \refequ{equ:nystrom-proof-processed-tail} with $k = n_{\mtx{\Omega}} / 2$ gives
    \begin{equation}
        \mathbb{E}^{\sfrac{n_{\mtx{\Omega}}}{4}}\left[ \lVert \mtx{\Lambda}_2^{\sfrac{1}{2}} \mtx{\Omega}_2 \mtx{\Omega}_1^{\dagger} \rVert _{(4)}^2 \right]
        \leq \frac{3 e^4}{\sqrt{2}}  \sqrt{n_{\mtx{\Omega}}} \left( 3 \lVert \mtx{\Lambda}_2^{\sfrac{1}{2}} \rVert _2^2 + \frac{2}{n_{\mtx{\Omega}}} \lVert \mtx{\Lambda}_2^{\sfrac{1}{2}} \rVert _F^2 \right).
        %\leq \sqrt{k} \frac{e^4}{2} \frac{(k + n_{\mtx{\Omega}})(2p + n_{\mtx{\Omega}})}{(n_{\mtx{\Omega}} - k + 1)^2}  \left( 3 \lVert \mtx{\Lambda}_2^{\sfrac{1}{2}} \rVert _2^2 + \frac{1}{n_{\mtx{\Omega}}} \lVert \mtx{\Lambda}_2^{\sfrac{1}{2}} \rVert _F^2 \right).
    \end{equation}
    We can identify $\lVert \mtx{\Lambda}_2^{\sfrac{1}{2}} \rVert _2^2 = \lambda_{k+1}$ and $\lVert \mtx{\Lambda}_2^{\sfrac{1}{2}} \rVert _F^2 = \Trace(\mtx{\Lambda}_2)$, and just as in the proof of \cite[Lemma 3.1]{meyer-2021-hutch-optimal} we bound $\lambda_{k+1} \leq \Trace(\mtx{B})/k$ and $\Trace(\mtx{\Lambda}_2) \leq \Trace(\mtx{B})$ -- remembering $k = n_{\mtx{\Omega}}/2$ -- to get 
    \begin{equation}
        \mathbb{E}^{\sfrac{n_{\mtx{\Omega}}}{4}}\left[ \lVert \mtx{\Lambda}_2^{\sfrac{1}{2}} \mtx{\Omega}_2 \mtx{\Omega}_1^{\dagger} \rVert _{(4)}^2 \right]
        \leq \frac{3 e^4}{\sqrt{2}}  \sqrt{n_{\mtx{\Omega}}} \left( \frac{6}{n_{\mtx{\Omega}}} \Trace(\mtx{B}) + \frac{2}{n_{\mtx{\Omega}}} \Trace(\mtx{B}) \right)
        \leq 12 \sqrt{2} e^4 \frac{1}{\sqrt{n_{\mtx{\Omega}}}} \Trace(\mtx{B}).
        \label{equ:nystrom-proof-tail-bound}
        %\leq \sqrt{k} \frac{e^4}{2} \frac{(k + n_{\mtx{\Omega}})(2p + n_{\mtx{\Omega}})}{(n_{\mtx{\Omega}} - k + 1)^2}  \left( 3 \lVert \mtx{\Lambda}_2^{\sfrac{1}{2}} \rVert _2^2 + \frac{1}{n_{\mtx{\Omega}}} \lVert \mtx{\Lambda}_2^{\sfrac{1}{2}} \rVert _F^2 \right).
    \end{equation}
    Inserting \refequ{equ:nystrom-proof-tail-bound} along with \refequ{equ:nystrom-proof-frobenius-trace} in \refequ{equ:nystrom-proof-persson-bonud} and using the triangle inequality for $\mathbb{E}^{\sfrac{n_{\mtx{\Omega}}}{4}}[\cdot]$ we obtain
    \begin{equation}
        \mathbb{E}^{\sfrac{n_{\mtx{\Omega}}}{4}} \left[\lVert \mtx{B} - \Nystr{\mtx{\Omega}}{\mtx{B}} \rVert _F \right]
        \leq \mathbb{E}^{\sfrac{n_{\mtx{\Omega}}}{4}} \left[ \lVert \mtx{\Lambda}_2 \rVert _F \right] + \mathbb{E}^{\sfrac{n_{\mtx{\Omega}}}{4}} \left[ \lVert \mtx{\Lambda}_2^{\sfrac{1}{2}} \mtx{\Omega}_2 \mtx{\Omega}_1^{\dagger} \rVert _{(4)}^2 \right]
        \leq \frac{c}{\sqrt{n_{\mtx{\Omega}}}} \Trace(\mtx{B}).
    \end{equation}
    where $c = 1 + 12 \sqrt{2} e^4 $.

    As in \cite{kressner-2023-randomized-lowrank}, we can show that the error $\lVert \mtx{B}(t) - \Nystr{\mtx{\Omega}}{\mtx{B}}(t) \rVert _F$ is measurable and by the Minkowski's integral inequality \cite[Theorem 202]{hardy-1952-inequalities}, we get for $n_{\mtx{\Omega}} \geq 4$
    \begin{align}
        \mathbb{E}^{\sfrac{n_{\mtx{\Omega}}}{4}}\left[ \int_{a}^{b} \lVert \mtx{B}(t) - \Nystr{\mtx{\Omega}}{\mtx{B}}(t) \rVert _F~\mathrm{d}t \right] 
        &\leq \int_{a}^{b} \mathbb{E}^{\sfrac{n_{\mtx{\Omega}}}{4}} \left[\lVert \mtx{B}(t) - \Nystr{\mtx{\Omega}}{\mtx{B}}(t) \rVert _F \right] ~\mathrm{d}t \notag \\
        %&\leq \mathbb{E}^{\sfrac{k}{2}} \left[ \frac{1}{\sqrt{k}} \int_{a}^{b} \Trace(\mtx{B}(t)) + \sqrt{k} \lVert \mtx{\Lambda}_2(t)^{\sfrac{1}{2}} \mtx{\Omega}_2(t) \mtx{\Omega}_1(t)^{\dagger} \rVert _2^2~\mathrm{d}t  \right] && \text{(\refequ{xy})} \notag \\
        %&\leq \frac{1}{\sqrt{k}} \int_{a}^{b} \Trace(\mtx{B}(t))~\mathrm{d}t + \mathbb{E}^{\sfrac{k}{2}} \left[ \int_{a}^{b}  \sqrt{k} \lVert \mtx{\Lambda}_2(t)^{\sfrac{1}{2}} \mtx{\Omega}_2(t) \mtx{\Omega}_1(t)^{\dagger} \rVert _2^2~\mathrm{d}t  \right] \notag \\
        %&\leq \frac{1}{\sqrt{k}} \int_{a}^{b} \Trace(\mtx{B}(t))~\mathrm{d}t + \sqrt{k} \int_{a}^{b} \mathbb{E}^{\sfrac{k}{2}} \left[ \lVert \mtx{\Lambda}_2(t)^{\sfrac{1}{2}} \mtx{\Omega}_2(t) \mtx{\Omega}_1(t)^{\dagger} \rVert _2^2 \right]  ~\mathrm{d}t \notag \\
        &\leq \frac{c}{\sqrt{n_{\mtx{\Omega}}}} \int_{a}^{b} \Trace(\mtx{B}(t))~\mathrm{d}t.
    \end{align}
    From Markov's inequality follows with probability at least $1 - \gamma^{-\sfrac{n_{\mtx{\Omega}}}{4}}$
    \begin{equation}
        \int_{a}^{b} \lVert \mtx{B}(t) - \Nystr{\mtx{\Omega}}{\mtx{B}}(t) \rVert _F~\mathrm{d}t \leq \gamma \frac{c}{\sqrt{n_{\mtx{\Omega}}}} \int_{a}^{b} \Trace(\mtx{B}(t))~\mathrm{d}t,
    \end{equation}
    from which follows the first statement.

    Fixing $\gamma = e$ and letting $n_{\mtx{\Omega}} = \lceil(c e \varepsilon)^{-2}  + 4 \log(\delta^{-1}) \rceil$ gives us the second part of the theorem.

    %Setting $\delta = \gamma^{-\sfrac{k}{4}}$ and choosing $k = \lceil \varepsilon^{-2}\log(\delta^{-1}) \rceil$ we get
    %\begin{align}
    %    \gamma \frac{1}{\sqrt{k}}
    %    &= \delta^{-\sfrac{2}{\lceil \varepsilon^{-2} \log(\delta^{-1}) \rceil}} \frac{1}{\sqrt{\lceil \varepsilon^{-2} \log(\delta^{-1}) \rceil}} && \text{(definition of $\delta$ and choice of $k$)} \notag \\
    %    &= e^{2\varepsilon^{2} \frac{\varepsilon^{-2}\log(\delta^{-1})}{\lceil \varepsilon^{-2} \log(\delta^{-1}) \rceil}} \frac{1}{\sqrt{\lceil \varepsilon^{-2} \log(\delta^{-1}) \rceil}} && \text{($\delta = e^{-\log(\delta^{-1})}$)} \notag \\ 
    %    &\leq e^{2\varepsilon^{2}} \frac{\varepsilon}{\sqrt{ \log(\delta^{-1})}} && \text{($\lceil x \rceil \geq x$ if $x \geq 0$)}
    %\end{align}
    %which is smaller than $\varepsilon$ if $\delta \leq e^{-e^{4 \varepsilon^2}}$from which follows the second part of the theorem when using $n_{\mtx{\Omega}} = 2k$.
\end{proof}

When compared to the equivalent result for constant matrices \cite[Lemma 3.2]{persson-2022-improved-variants}, our constant factor up front is around three times larger and our failure probability decays half a power slower.

Finally, we can now combine the bound on the Girard-Hutchinson estimator (\refthm{thm:hutchinson}) and the one on the Nyström approximation (\reflem{lem:nystrom}) to obtain our main result.

\begin{theorem}{Nyström++ trace estimator for parameter-dependent matrices}{nystrom-pp}
    Let $\mtx{B}(t) \in \mathbb{R}^{n \times n}$ be symmetric positive semi-definite and continuously depend on $t \in [a, b]$. If $n_{\mtx{\Psi}} = n_{\mtx{\Omega}} = \mathcal{O}(\varepsilon^{-1} \log(\delta^{-1})^2)$ with \emph{even} $n_{\mtx{\Omega}}$, then for $\delta \in (0, 1/2)$ and $\varepsilon > 0$ with probability at least $1 - \delta$ 
    \begin{equation}
        \int_{a}^{b} | \Trace(\mtx{B}(t)) - \Nystrpp{\mtx{\Omega}}{\mtx{\Psi}}(\mtx{B}(t)) |~\mathrm{d}t
        \leq \varepsilon \int_{a}^{b} \Trace(\mtx{B}(t))~\mathrm{d}t.
    \end{equation}
\end{theorem}

\begin{proof}
    By choosing $n_{\mtx{\Psi}} = n_{\mtx{\Omega}} = \mathcal{O}(\tilde{\varepsilon}^{-2} \log(\tilde{\delta}^{-1})^2)$ we get
    \begin{align}
        &\int_{a}^{b} | \Trace(\mtx{B}(t)) - \Nystrpp{\mtx{\Omega}}{\mtx{\Psi}}(\mtx{B}(t)) |~\mathrm{d}t \notag \\
        &= \int_{a}^{b} | \Trace(\mtx{B}(t) - \Nystr{\mtx{\Omega}}{\mtx{B}}(t)) - \Hutch{\mtx{\Psi}}(\mtx{B}(t) - \Nystr{\mtx{\Omega}}{\mtx{B}}(t)) |~\mathrm{d}t && \text{(by definition of estimators)} \notag \\
        &\leq \tilde{\varepsilon} \int_{a}^{b} \lVert \mtx{B}(t) - \Nystr{\mtx{\Omega}}{\mtx{B}}(t) \rVert _F ~\mathrm{d}t && \text{(\refthm{thm:hutchinson} w.p. $\geq 1 - \tilde{\delta}$)} \notag \\
        &\leq \tilde{\varepsilon}^2 \int_{a}^{b} \Trace(\mtx{B}(t)) ~\mathrm{d}t && \text{(\reflem{lem:nystrom} w.p. $\geq 1 - \tilde{\delta}$)} 
    \end{align}
    with probability at least $1 - 2\tilde{\delta}$ by a union bound. Taking $\varepsilon = \tilde{\varepsilon}^2$ and $\delta = 2 \tilde{\delta}$ we conclude the result.

\end{proof}

Comparing \refthm{thm:nystrom-pp} with its equivalent for constant matrices \cite[Theorem 3.4]{persson-2022-improved-variants}, we notice a less favorable scaling of the required number of random vectors $n_{\mtx{\Omega}}$ and $n_{\mtx{\Psi}}$ in terms of $\log(\delta^{-1})$.

% \begin{proof}
%     Combining with union bound.
%     \begin{align}
%         &\int_{a}^{b} | \Trace(\mtx{B}(t)) - \Nystrpp{\mtx{\Omega}}{\mtx{\Psi}}(\mtx{B}(t)) |~\mathrm{d}t \notag \\
%         &= \int_{a}^{b} | \Hutch{\mtx{\Psi}}(\mtx{B}(t) - \Nystr{\mtx{\Omega}}{\mtx{A}}(t)) - \Trace(\mtx{B}(t) - \Nystr{\mtx{\Omega}}{\mtx{A}}(t)) |~\mathrm{d}t && \text{(definition of estimators)} \notag \\
%         &= \todo{c} \frac{1}{\sqrt{n_{\mtx{\Psi}}}} \int_{a}^{b} \lVert \mtx{B}(t) - \Nystr{\mtx{\Omega}}{\mtx{A}}(t) \rVert _F ~\mathrm{d}t && \text{(with probability $1 - \delta$ if $n_{\mtx{\Psi}} = \mathcal{O}(\varepsilon^{-1})$)} \notag \\
%         &= \todo{c} \frac{1}{\sqrt{n_{\mtx{\Psi}} n_{\mtx{\Omega}}}} \int_{a}^{b} \Trace(\mtx{B}(t)) ~\mathrm{d}t
%     \end{align}
% \end{proof}<|MERGE_RESOLUTION|>--- conflicted
+++ resolved
@@ -30,14 +30,10 @@
 
 \color{black}
 
-<<<<<<< HEAD
 \textcolor{red}{Moved from below: The Girard-Hutchinson estimator distinguishes itself for its simplicity. However, its bound does not take into account the structure of $\mtx{B}(t)$. The $n_{\mtx{\Psi}} = \mathcal{O}(\varepsilon^{-2})$ requirement implies that if we aim to increase the accuracy of the estimate by one digit, we would need to increase the number of queries by a factor of $100$.   }
 
-
 \paragraph{Nyström estimator} Alternatively, the trace of a symmetric matrix whose singular values decay quickly can be approximated well by using a Gaussian sketching matrix $\mtx{\Omega} \in \mathbb{R}^{n \times n_{\mtx{\Omega}}}$ to form the Nyström approximation \cite{gittens-2013-revisiting-nystrom}
-=======
-\paragraph{Nyström estimator.} Alternatively, the trace of a symmetric matrix whose singular values decay quickly can be approximated well by using a Gaussian sketching matrix $\mtx{\Omega} \in \mathbb{R}^{n \times n_{\mtx{\Omega}}}$ to form the Nyström approximation \cite{gittens-2013-revisiting-nystrom}
->>>>>>> c0e53437
+
 \begin{equation}
     \Nystr{\mtx{\Omega}}{\mtx{B}}(t) = (\mtx{B}(t) \mtx{\Omega}) (\mtx{\Omega}^{\top} \mtx{B}(t) \mtx{\Omega})^{\dagger} (\mtx{B}(t) \mtx{\Omega})^{\top}.
     \label{equ:nystrom-approximation}
@@ -95,19 +91,13 @@
     \begin{equation}
         r(\mtx{B}, \vct{\psi}) := \Trace(\mtx{B}) - \vct{\psi}^{\top} \mtx{B} \vct{\psi}
     \end{equation}
-<<<<<<< HEAD
 %    for a symmetric parameter-dependent matrix $\mtx{B}(t)$ over the real numbers
 for a Gaussian random vector $\vct{\psi}$.
 %
 %    First, we consider $r(\mtx{B}(t), \vct{\psi})$ for a fixed $t \in [a,b]$ and therefore temporarily ignore the parameter-dependence.
 The proof of \cite[Lemma 3]{cortinovis-2022-randomized-trace} shows that $r(\mtx{B}, \vct{\psi})$ is sub-Gamma with parameters $(v, c) = (2 \lVert \mtx{B} \rVert _F^2, 2 \lVert \mtx{B} \rVert _2)$ where $\lVert \cdot \rVert _2$ denotes the spectral norm. By \cite[Theorem 2.3]{Boucheron2013} this implies for every $k \in \mathbb{N}$ that
     \begin{align*}
-=======
-    for a symmetric parameter-dependent matrix $\mtx{B}(t)$ over the real numbers with the Gaussian random vector $\vct{\psi}$.
-
-    First, we consider $r(\mtx{B}(t), \vct{\psi})$ for a fixed $t \in [a,b]$ and therefore temporarily ignore the parameter-dependence. From the proof of \cite[Lemma 3]{cortinovis-2022-randomized-trace} we know that $r(\mtx{B}, \vct{\psi})$ is sub-Gamma with parameters $(v, c) = (2 \lVert \mtx{B} \rVert _F^2, 2 \lVert \mtx{B} \rVert _2)$ where $\lVert \cdot \rVert _2$ denotes the spectral norm. Thus, by \cite[Theorem 2.3]{boucheron-2013-basic-inequalities} this implies that for every $k \in \mathbb{N}$
-    \begin{align}
->>>>>>> c0e53437
+
         \mathbb{E}\left[ r(\mtx{B}, \vct{\psi})^{2 k} \right]
         &\leq k! \left( 16 \lVert \mtx{B} \rVert _F^2 \right)^k + (2 k)! \left( 8 \lVert \mtx{B} \rVert _2 \right)^{2 k}  \\
         &\le \big( k! 2^{4 k} + (2 k)! 2^{6 k}\big) \lVert \mtx{B} \rVert _F^{2 k} 
@@ -125,11 +115,7 @@
     \end{equation}
     using the inequality $(\frac{9}{4} \sqrt{\pi k} e^{\sfrac{1}{24 k}})^{\sfrac{1}{2k}} < e$, which can be verified using the monotonic decrease of the left-hand side with respect to $k \in \mathbb{N}$.
 
-<<<<<<< HEAD
     To address the parameter-dependent case, we first note that the continuity assumption implies that $r(\mtx{B}(t), \vct{\psi})$ is measurable. Therefore, we can apply Minkowski's integral inequality~\cite[Theorem 202]{hardy-1952-inequalities} to conclude from~\refequ{equ:hutchinson-trace-onequery-fixed} that
-=======
-    Now we make the transition to the continuous. Following \cite{kressner-2023-randomized-lowrank}, we can show that $r(\mtx{B}(t), \vct{\psi})$ is measurable. Therefore, Minkowski's integral inequality \cite[Theorem 202]{hardy-1952-inequalities} allows us to apply \refequ{equ:hutchinson-trace-onequery-fixed} in the continuous setting: 
->>>>>>> c0e53437
     \begin{equation}
         \mathbb{E}^{2 k}\left[ \int_{a}^{b} |r(\mtx{B}(t), \vct{\psi})|~\mathrm{d}t  \right]
         \leq \int_{a}^{b} \mathbb{E}^{2 k}\left[ r(\mtx{B}(t), \vct{\psi}) \right]~\mathrm{d}t
@@ -142,11 +128,7 @@
     \end{equation}
     holds for any $\gamma \geq 1$ with probability at least $1 - \gamma^{-2 k}$. 
 
-<<<<<<< HEAD
     To extend the bound~\eqref{equ:hutchinson-trace-onequery-uniform} from $1$ to $n_{\mtx{\Psi}}$ queries, we use a standard embedding trick (see, e.g.,~\cite[Theorem 1]{cortinovis-2022-randomized-trace}). Letting
-=======
-    To extend the bound to the $n_{\mtx{\Psi}}$-query quadratic trace estimator, we use a technique from the proof of \cite[Theorem 1]{cortinovis-2022-randomized-trace}. Let
->>>>>>> c0e53437
     \begin{equation}
         \widetilde{\mtx{B}}(t)
         = \frac{1}{n_{\mtx{\Psi}}} \begin{pmatrix}
@@ -201,13 +183,7 @@
 %    if $n_{\mtx{\Psi}} \geq 2^{10} \varepsilon^{-2} \log(\delta^{-1})^2 (\int_{a}^{b} \mu(t)^{\sfrac{1}{2}}~\mathrm{d}t)^2$ with $\mu(t) = \lVert \mtx{B}(t) \rVert _2 / \Trace(\mtx{B}(t))$. Compared to the constant matrix equivalent \cite[Remark 2]{cortinovis-2022-randomized-trace} we mainly observe a larger constant and an additional factor of $\log(\delta^{-1})$.
 %\end{remark}
 
-<<<<<<< HEAD
-Compared to the analogous result for the constant case~\cite[Lemma 2.1]{meyer-2021-hutch-optimal},
-the result of~\Refthm{thm:hutchinson} requires one to choose the number of queries $n_{\mtx{\Psi}}$ by a factor $\log(\delta^{-1})$ larger to yield the same guarantee.
-=======
-Compared to the constant case \cite[Lemma 2.1]{meyer-2021-hutch-optimal} we need to choose the number of queries $n_{\mtx{\Psi}}$ by a factor of $\log(\delta^{-1})$ larger to achieve the same guarantee.
->>>>>>> c0e53437
-
+Compared to the analogous result for the constant case~\cite[Lemma 2.1]{meyer-2021-hutch-optimal}, the result of~\Refthm{thm:hutchinson} requires one to choose the number of queries $n_{\mtx{\Psi}}$ by a factor $\log(\delta^{-1})$ larger to yield the same guarantee.
 
 \subsection{Nyström approximation for parameter-dependent matrices}
 \label{subsec:nystrom}
